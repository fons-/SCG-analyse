import numpy as np
import scipy.stats
<<<<<<< HEAD
from sklearn.cluster import DBSCAN
=======
import functools
>>>>>>> 5f2b29a3
from clusterizer.cluster import Cluster
from sklearn.cluster import DBSCAN


def clusterize_poisson_1d(circuit, certainty=.95, loc_bin_size=4, nominal_circuit_fraction=.80, weigh_charges=False, min_bin_count=2, max_bins_skipped=2, return_intermediate_values=False):
    """Identify location clusters using the Poisson algorithm, as described in TODO

    :param circuit: The circuit the clusterize.
    :type circuit: class:`clusterizer.circuit.Circuit`

    :param certainty: After a model is fitted to nominal PD behaviour, line sections with bin counts that are _abnormally high, with given certainty_ are identified as "highly suspicious".
    :type certainty: float, optional

    :param loc_bin_size: Location bin width (m)
    :type loc_bin_size: float, optional

    :param nominal_circuit_fraction: Lower bound for the fraction (of total circuit length) assumed to show nominal PD behaviour. Under this assumption, a statistic model is fitted to nominal PD behaviour.
    :type nominal_circuit_fraction: float, optional

    :param weigh_charges: When set to `True`, PD charges are accumulated, otherwise PD occurences are counted.
    :type weigh_charges: bool, optional

    :param min_bin_count: Minimum number of highly suspicious line segments needed to form a cluster.
    :type min_bin_count: int, optional

    :param max_bins_skipped: Two sequences of highly suspicious line segments with a seperation less than this number are combined into a single cluster.
    :type max_bins_skipped: int, optional

    :param return_intermediate_values: Also return additional values used by the algorithm?
    :type return_intermediate_values: bool, optional

    :return: When return_intermediate_values is False, returns the found clusters.
    When return_intermediate_values is True, returns
    5-element tuple containing
        (list of class:`clusterizer.cluster.Cluster`) found clusters;
        (np.ndarray) bin edges (including the right-most edge);
        (np.ndarray) bin counts;
        (float) the found 80% threshold of bin counts;
        (float) the rate parameter of the fitted Poisson model;
    :rtype: list of class:`clusterizer.cluster.Cluster` or tuple
    """
    # TODO: the actual _certainty_ that a found cluster is abnormal is greater than 95%: it is the probability of finding _3 abnormal values, with at most 2 skipped values between them_. A lower bound would be
    # binomcdf(n=7, k=3, p=.05) = 0.999806421875
    # 7 is the length of X--X--X
    # right? ? ?

    locations = circuit.pd["Location in meters (m)"][circuit.pd_occured]
    charges = circuit.pd["Charge (picocoulomb)"][circuit.pd_occured]
    # %% Discretize PD locations
    # Could be sped up using more efficient methods, parallisation, and by taking advantage of the uniform bin size.
    # See: https://iscinumpy.gitlab.io/post/histogram-speeds-in-python/

    bins = np.arange(start=0., stop=circuit.circuitlength+loc_bin_size, step=loc_bin_size)
    # NP.HISTOGRAM bin_contents, _ = np.histogram(locations, bins=bins, weights=charges if weigh_charges else None)
    bin_contents = faster_histogram_1d(locations,
                                       bins_start=0.0,
                                       bin_width=loc_bin_size,
                                       num_bins=int(circuit.circuitlength / loc_bin_size)+1,
                                       weights=charges if weigh_charges else None,
                                       check_inside_bounds=False)

    # %% Find the 80% quantile: find the (lowest) value M such that at least 80% of bins have a content <= M.
    nominal_pd_quantile_level = np.sort(bin_contents)[int(nominal_circuit_fraction * len(bin_contents))] + 1

    # %% Fit a Poisson distribution on nominal data
    square = lambda x: x*x

    phieta = scipy.stats.norm.ppf(q=nominal_circuit_fraction)
    rate = .25*square(-phieta + np.sqrt(square(phieta) + 4*nominal_pd_quantile_level))

    # %% Find the threshold of bin contents that are abnormally high, with certainty `certainty`
    if rate == 0.0:
        # rate was zero: fault_pd_level should be zero, not nan
        fault_pd_level = 0.0
    else:
        # Als ik de ppf van de scipy.stats.poisson gebruik krijg ik alleen maar resultaten heel dichtbij M_{\eta}
        # dat hoort niet (toch?)
        # Normal approximation (by the Central Limit Theorem)
        fault_pd_level = scipy.stats.norm.ppf(q=certainty, loc=rate, scale=rate)

    # %% Identify clusters of bins with abnormally high bin counts
    cluster_edges = cluster_boolean_series(bin_contents > fault_pd_level, max_consecutive_false=max_bins_skipped, min_length=0, min_count=min_bin_count)
    # It might be better to create a `clusterize_poisson_result` class containing all these intermediate values.
    # Similar to `OptimizeResult` in `scipy.optimize` (https://docs.scipy.org/doc/scipy/reference/optimize.html)

    clusters = set(Cluster(location_range=tuple(loc_bin_size * np.array(c))) for c in cluster_edges)

    if return_intermediate_values:
        return clusters, bins, bin_contents, nominal_pd_quantile_level, rate
    return clusters


def clusterize_poisson(circuit, certainty=.95, loc_bin_size=4, time_bin_size=np.timedelta64(7, 'D'), nominal_circuit_fraction=.80, weigh_charges=False, min_loc_bin_count=2, max_loc_bins_skipped=2, magic_factor=4.0, min_time_bin_count=2, max_time_bins_skipped=1, return_intermediate_values=False):
    """Identify clusters using the Poisson algorithm, as described in TODO

    :param circuit: The circuit the clusterize.
    :type circuit: class:`clusterizer.circuit.Circuit`

    :param certainty: After a model is fitted to nominal PD behaviour, line sections with bin counts that are _abnormally high, with given certainty_ are identified as "highly suspicious". TODO
    :type certainty: float, optional

    :param loc_bin_size: Location bin width (m)
    :type loc_bin_size: float, optional

    :param time_bin_size: Time bin width (np.timedelta64). Defaults to one week.
    :type time_bin_size: np.timedelta64, optional

    :param nominal_circuit_fraction: Lower bound for the fraction (of total circuit length) assumed to show nominal PD behaviour. Under this assumption, a statistic model is fitted to nominal PD behaviour.
    :type nominal_circuit_fraction: float, optional

    :param weigh_charges: When set to `True`, PD charges are accumulated, otherwise PD occurences are counted.
    :type weigh_charges: bool, optional

    :param min_loc_bin_count: Minimum number of highly suspicious line segments needed to form a location cluster.
    :type min_loc_bin_count: int, optional

    :param max_loc_bins_skipped: Two sequences of highly suspicious line segments with a seperation less than this number are combined into a single location cluster.
    :type max_loc_bins_skipped: int, optional

    :param magic_factor: (NOTE: this argument might be removed in the future). Once a location cluster is found, PDs inside the location cluster are counted in periods set by `time_bin_size`, and compared to PD counts in nusters (line segments with nominal PD behaviour). If the ratio between these two counts exceeds this factor, it becomes _super suspicious_.
    :type magic_factor: float, optional

    :param min_time_bin_count: Minimum number of super suspicious 2D segments needed to form a 2D cluster.
    :type min_time_bin_count: int, optional

    :param max_time_bins_skipped: Two sequences of super suspicious line segments with a seperation less than this number are combined into a single cluster.
    :type max_time_bins_skipped: int, optional

    :param return_intermediate_values: Also return additional values used by the algorithm?
    :type return_intermediate_values: bool, optional

    :return: When return_intermediate_values is False, returns the found 2D clusters.
    When return_intermediate_values is True, returns
    7-element tuple containing
        (list of class:`clusterizer.cluster.Cluster`) found 2D clusters;
        (list of class:`clusterizer.cluster.Cluster`) found location clusters;
        (list of class:`clusterizer.cluster.Cluster`) found nusters;
        (np.ndarray) bin edges (including the right-most edge);
        (np.ndarray) bin counts;
        (float) the found 80% threshold of bin counts;
        (float) the rate parameter of the fitted Poisson model;
    :rtype: list of class:`clusterizer.cluster.Cluster` or tuple
    """
    # TODO: The magic factor should be the 95% quantile of X/Y, where X,Y are two iid Poisson variables.
    locations = circuit.pd["Location in meters (m)"][circuit.pd_occured]
    charges = circuit.pd["Charge (picocoulomb)"][circuit.pd_occured]
    times = circuit.pd["Date/time (UTC)"][circuit.pd_occured]
    times = np.float64(times)
    time_bin_size = np.float64(np.timedelta64(time_bin_size, 'ns'))
    # %% Apply the 1D algorithm
    loc_clusters, loc_bins, loc_bin_contents, nominal_pd_quantile_level, rate = clusterize_poisson_1d(
            circuit,
            certainty=certainty,
            loc_bin_size=loc_bin_size,
            nominal_circuit_fraction=nominal_circuit_fraction,
            weigh_charges=weigh_charges,
            min_bin_count=min_loc_bin_count,
            max_bins_skipped=max_loc_bins_skipped,
            return_intermediate_values=True)

    # %% Find _nusters_
    is_below_quantile = loc_bin_contents < nominal_pd_quantile_level

    # We group is boolean series to find the _nusters_: ranges of circuit that show nominal PD behaviour.
    below_quantile_groups = cluster_boolean_series(is_below_quantile)
    nuster_ranges = [np.array(g)*loc_bin_size for g in below_quantile_groups]

    total_nusters_length = sum(b - a for a, b in nuster_ranges)

    # %% Did we find enough nusters to continue?
    # (Although we suspect that this situation is actually impossible)
    if total_nusters_length < circuit.circuitlength * 0.1:
        print("2D poisson model failed on Circuit {0}: there are not enough line segments with nominal PD behaviour. 1D clusters will be returned.".format(circuit.circuitnr))
        return loc_clusters

    # %% For each PD, determine whether it lies in one of the nusters

    def which_pds_inside_location_range(location_range):
        return np.logical_and(location_range[0] < locations.values, locations.values < location_range[1])

    in_a_nuster = functools.reduce(np.logical_or, map(which_pds_inside_location_range, nuster_ranges))
    # in_a_nuster is an np.array with boolean values, the length of which is the number of PDs.

    # in_a_nuster[i] == True
    #    if and only if
    # PD with index i is contained in one of the nusters

    times_in_nuster = times[in_a_nuster]
    if weigh_charges:
        charges_in_nuster = charges[in_a_nuster]

    # %% Discretize PD counts (only those PDs that lie inside a nuster) in second dimension
    # NP.HISTOGRAM: time_bins = np.arange(min(times), max(times) + time_bin_size, time_bin_size)
    # NP.HISTOGRAM: nuster_counts, _ = np.histogram(times_in_nuster, bins=time_bins)
    nuster_counts = faster_histogram_1d(times_in_nuster,
                                        bins_start=min(times),
                                        bin_width=time_bin_size,
                                        num_bins=int((max(times) - min(times))/time_bin_size)+1,
                                        weights=charges_in_nuster if weigh_charges else None,
                                        check_inside_bounds=False)

    # %% Discretize in second dimension
    found_2d_clusters = set()

    for loc_cluster in loc_clusters:
        # Potential speed-up: during the 1D algorithm, PDs were binned, so a list was created of _bin indices_. This list could be reused, to avoid the use of `which_pds_inside_location_range`.
        in_current_loc_cluster = which_pds_inside_location_range(loc_cluster.location_range)
        times_in_loc_cluster = times[in_current_loc_cluster]
        if weigh_charges:
            charges_in_loc_cluster = charges[in_current_loc_cluster]
        # NP.HISTOGRAM: clust_counts, _ = np.histogram(times[which_pds_inside_location_range(loc_cluster.location_range)], bins=time_bins)
        clust_counts = faster_histogram_1d(times_in_loc_cluster,
                                           bins_start=min(times),
                                           bin_width=time_bin_size,
                                           num_bins=int((max(times) - min(times))/time_bin_size) + 1,
                                           weights=charges_in_loc_cluster if weigh_charges else None,
                                           check_inside_bounds=False)

        # We study the ratio of PDs
        cluster_length = loc_cluster.get_width()
        nominal_ratio = cluster_length / total_nusters_length

        # Dividing non-zero by zero (which gives np.inf) is a desired result.
        # Dividing zero by zero (which gives np.nan) is accounted for.
        with np.errstate(invalid="ignore", divide="ignore"):
            found_ratio = clust_counts / nuster_counts
        found_ratio[np.isnan(found_ratio)] = 0.0

        is_suspiciously_high_ratio = found_ratio > magic_factor * nominal_ratio

        for start_index, end_index in cluster_boolean_series(is_suspiciously_high_ratio, max_consecutive_false=max_time_bins_skipped, min_length=0, min_count=min_time_bin_count):
            # NP.HISTOGRAM: time_range = (time_bins[start_index], time_bins[end_index])
            time_range = (np.array([start_index, end_index]) * time_bin_size + min(times)).astype("datetime64[ns]")
            cluster = Cluster(location_range=loc_cluster.location_range, time_range=tuple(time_range))
            found_2d_clusters.add(cluster)

    if return_intermediate_values:
        nusters = set(Cluster(location_range=tuple(r)) for r in nuster_ranges)
        return found_2d_clusters, loc_clusters, nusters, loc_bins, loc_bin_contents, nominal_pd_quantile_level, rate
    return found_2d_clusters


def faster_histogram_1d(a, bins_start, bin_width, num_bins, weights=None, check_inside_bounds=True):
    """When bin sizes are constant, this method is about 3x faster than `np.histogram`.
    It uses fast float -> integer casting to calculate the bin index of a value.
    Even greater speedups can be achieved. For example, using C bindings is claimed to be 8x faster than `np.histogram`.

    :param a: Input data
    :type a: array_like

    :param bins_start: The left edge of the first bin
    :type bins_start: float

    :param bin_width: Bin width. Constant for all bins (if not, use `np.histogram` instead)
    :type bin_width: float

    :param num_bins: Number of bins
    :type num_bins: int

    :param weights: Weights. Must have the same length as `a`
    :type weights: array_like

    :param check_inside_bounds: When True (default), the function first checks whether each value is contained in any of the bins. Values outside bounds `[bins_start ... bins_start + num_bins * bin_width]` are then ignored (not counted). Set to False when it is guaranteed that all values of `a` lie within the bounds, to skip the check for an additional speed-up.
    """
    if check_inside_bounds:
        inside = np.logical_and(bins_start < a, a < bins_start + (num_bins) * bin_width)
        a_inside = a[inside]
        weights_inside = None if weights is None else weights[inside]
    else:
        a_inside = a
        weights_inside = weights

    bin_indices = ((a_inside - bins_start) * (1.0 / bin_width)).astype(np.int64)
    return np.bincount(bin_indices, weights=weights_inside, minlength=num_bins)


def cluster_boolean_series(series, max_consecutive_false=5, min_length=5, min_count=0):
    """Imperative algorithm to identify sequences of mostly True values, under the conditions imposed by the parameters:

    :param series: Sequence of Booleans to cluster
    :type series: array_like

    :param max_consecutive_false: Maximum number of consecutive Falsey values to accept inside a cluster
    :type max_consecutive_false: int

    :param min_length: Minimum cluster length (right bound - left bound)
    :type min_length: int

    :param min_count: Minimum cluster size (number of Truthy values inside cluster bounds)
    :type min_count: int
    """

    clusters = set()

    cluster_start = 0   # Beginindex van het huidige cluster
    gap_size = 0        # Lengte van de rij nee'tjes die nu wordt belopen
    true_count = 0      # Aantal ja'tjes dat is gevonden in dit cluster

    for i, x in enumerate(series):
        if x:  # We doorlopen ja'tjes
            true_count += 1
            if gap_size > max_consecutive_false:   # Einde cluster
                cluster_end = i - gap_size
                if cluster_end - cluster_start >= min_length and true_count >= min_count:
                    # Cluster was lang genoeg en heeft genoeg ja'tjes:
                    clusters.add((cluster_start, cluster_end))

                # Begin een nieuw cluster
                cluster_start = i
                true_count = 0

            gap_size = 0  # We doorlopen geen nee'tjes (meer)

        if not x:  # We doorlopen nee'tjes
            gap_size += 1

    cluster_end = len(series) - gap_size
    if cluster_end - cluster_start >= min_length and true_count >= min_count:
        # Cluster was lang genoeg en heeft genoeg ja'tjes:
        clusters.add((cluster_start, cluster_end))
    return clusters

<<<<<<< HEAD
def clusterize_DBSCAN(circuit, binLengthX = 2, binLengthY = 1, epsilon = 3, minPts = 125, shave = 0.01):
        
    pds = circuit.pd[["Location in meters (m)", "Date/time (UTC)"]][circuit.pd_occured]
    times = circuit.pd["Date/time (UTC)"]
    
    # the following block of code is from https://iscinumpy.gitlab.io/post/histogram-speeds-in-python/
=======

def clusterize_DBSCAN(circuit, binLengthX = 2, binLengthY = 1, epsilon = 3, minPts = 125, shave = 0.01):
    """Identify two-dimensional clusters based on DBSCAN, a density based clustering alogrithm from python library scikit-learn. It uses the following parameters:

    :param circuit: The circuit the clusterize.
    :type circuit: class:`clusterizer.circuit.Circuit`

    :param binLengthX: Location bin width (m)
    :type binLengthX: float

    :param binLengthY: time bin width (weeks)
    :type binLengthY: float

    :param epsilon: radius of the neighborhoods that DBSCAN uses
    :type epsilon: float

    :param minPts: minimum amount of points in an epsilon-neighborhood to be recognized as a core point by DBSCAN
    :type minPts: float

    :param shave: percentage of points that are removed from the edges of the clusters, to make them fit better
    :type shave: float

    :return: found clusters
    :rtype: list of class:`clusterizer.cluster.Cluster`
    """

    # loading data
    pds = circuit.pd[["Location in meters (m)", "Date/time (UTC)"]][circuit.pd_occured]
    times = pds["Date/time (UTC)"]
    times2 = circuit.pd["Date/time (UTC)"]
    locations = pds["Location in meters (m)"]

    # the following block of code is from https://iscinumpy.gitlab.io/post/histogram-speeds-in-python/
    # making a histogram of the data
>>>>>>> 5f2b29a3
    vals = np.array(pds)
    for val in vals:
        val[1] = val[1].value/1000000000/60/60/24/7/binLengthY
    vals = vals.T
<<<<<<< HEAD
    starttime = times[0].value/1000000000/60/60/24/7/binLengthY
    endtime = times[len(circuit.pd)-1].value/1000000000/60/60/24/7/binLengthY
=======
    starttime = times2[0].value/1000000000/60/60/24/7/binLengthY
    endtime = times2[len(circuit.pd)-1].value/1000000000/60/60/24/7/binLengthY
>>>>>>> 5f2b29a3
    endlocation = circuit.circuitlength
    bins = (int(endlocation/binLengthX), int(endtime-starttime))
    ranges = ((0,endlocation),(starttime,endtime))
    bins = np.asarray(bins).astype(np.int64)
    ranges = np.asarray(ranges).astype(np.float64)
    edges = (np.linspace(*ranges[0,:], bins[0]+1), np.linspace(*ranges[1,:], bins[1]+1))
    cuts = (vals[0]>=ranges[0,0]) & (vals[0]<ranges[0,1]) & (vals[1]>=ranges[1,0]) & (vals[1]<ranges[1,1])
    c = ((vals[0,cuts] - ranges[0,0]) / (ranges[0,1] - ranges[0,0]) * bins[0]).astype(np.int_)
    c += bins[0]*((vals[1,cuts] - ranges[1,0]) / (ranges[1,1] - ranges[1,0]) * bins[1]).astype(np.int_)
    weights = np.bincount(c, minlength=bins[0]*bins[1]).reshape(*bins)
<<<<<<< HEAD
   
    
=======

    # reshaping and scaling the data to fit DBSCAN
>>>>>>> 5f2b29a3
    weights = weights.reshape(bins[0]*bins[1],1)
    data = np.mgrid[0:bins[1], 0:bins[0]].reshape(2,-1).T.astype(np.float64)
    data[:,[0, 1]] = data[:,[1, 0]]
    weightedData = np.concatenate((data,weights), axis = 1)
<<<<<<< HEAD
    weightedDataNoZero = np.array([row for row in weightedData if row[2] > 0])
    
    labels = DBSCAN(eps=epsilon, min_samples=minPts).fit(weightedDataNoZero[:, [0,1]], sample_weight = weightedDataNoZero[:, 2] ).labels_
    
    weightedDataNoZero[:,2] = labels   
    weightedDataNoZero[:,0] *= endlocation/bins[0]
    weightedDataNoZero[:,0] += endlocation/bins[0]/2
    weightedDataNoZero[:,1] += (starttime + (endtime-starttime)/bins[1]/2)
    
=======

    # removing empty bins
    weightedDataNoZero = np.array([row for row in weightedData if row[2] > 0])

    # DBSCAN
    labels = DBSCAN(eps=epsilon, min_samples=minPts).fit(weightedDataNoZero[:, [0,1]], sample_weight = weightedDataNoZero[:, 2] ).labels_

    # rescaling the data
    weightedDataNoZero[:,2] = labels
    weightedDataNoZero[:,0] *= endlocation/bins[0]
    weightedDataNoZero[:,0] += endlocation/bins[0]/2
    weightedDataNoZero[:,1] += (starttime + (endtime-starttime)/bins[1]/2)

    # make "rough" clusters
>>>>>>> 5f2b29a3
    clusterAmount = len(set(labels))-1
    locLower = [min([row[0] for row in weightedDataNoZero if row[2] == i]) - endlocation/bins[0]/2 for i in range(clusterAmount)]
    locUpper = [max([row[0] for row in weightedDataNoZero if row[2] == i]) + endlocation/bins[0]/2 for i in range(clusterAmount)]
    timeLower = [np.datetime64(int((min([row[1] for row in weightedDataNoZero if row[2] == i]) - ((endtime-starttime)/bins[1]/2))*60*60*24*7*binLengthY), 's') for i in range(clusterAmount)]
    timeUpper = [np.datetime64(int((max([row[1] for row in weightedDataNoZero if row[2] == i]) + ((endtime-starttime)/bins[1]/2))*60*60*24*7*binLengthY), 's') for i in range(clusterAmount)]
    clusters = set(Cluster(location_range=(locLower[i], locUpper[i]), time_range=(timeLower[i], timeUpper[i])) for i in range(clusterAmount))
<<<<<<< HEAD
    
    times2 = pds["Date/time (UTC)"]
    locations = pds["Location in meters (m)"]
=======

    # fit the clusters by shaving a small amount of points from the edges
>>>>>>> 5f2b29a3
    clusters2 = set()
    for cluster in clusters:
        locationIndex = locations[locations>=cluster.location_range[0]][locations<=cluster.location_range[1]].index
        timeIndex = times[times>=cluster.time_range[0]][times<=cluster.time_range[1]].index
        index = [point for point in locationIndex if point in timeIndex]
        locations2 = locations.loc[index].sort_values()
        beginLoc = locations2.iloc[int(len(locations2)*shave)+1]
        endLoc = locations2.iloc[int(len(locations2)*(1-shave))-1]
        beginTime = np.datetime64(times.loc[index[int(len(index)*shave)+1]])
<<<<<<< HEAD
        endTime = np.datetime64(times.loc[index[int(len(index)*(1-shave))-1]]) 
=======
        endTime = np.datetime64(times.loc[index[int(len(index)*(1-shave))-1]])
>>>>>>> 5f2b29a3
        clusters2.add(Cluster(location_range=(beginLoc, endLoc), time_range=(beginTime, endTime)))
    return(clusters2)<|MERGE_RESOLUTION|>--- conflicted
+++ resolved
@@ -1,10 +1,6 @@
 import numpy as np
 import scipy.stats
-<<<<<<< HEAD
-from sklearn.cluster import DBSCAN
-=======
 import functools
->>>>>>> 5f2b29a3
 from clusterizer.cluster import Cluster
 from sklearn.cluster import DBSCAN
 
@@ -327,14 +323,6 @@
         clusters.add((cluster_start, cluster_end))
     return clusters
 
-<<<<<<< HEAD
-def clusterize_DBSCAN(circuit, binLengthX = 2, binLengthY = 1, epsilon = 3, minPts = 125, shave = 0.01):
-        
-    pds = circuit.pd[["Location in meters (m)", "Date/time (UTC)"]][circuit.pd_occured]
-    times = circuit.pd["Date/time (UTC)"]
-    
-    # the following block of code is from https://iscinumpy.gitlab.io/post/histogram-speeds-in-python/
-=======
 
 def clusterize_DBSCAN(circuit, binLengthX = 2, binLengthY = 1, epsilon = 3, minPts = 125, shave = 0.01):
     """Identify two-dimensional clusters based on DBSCAN, a density based clustering alogrithm from python library scikit-learn. It uses the following parameters:
@@ -369,18 +357,12 @@
 
     # the following block of code is from https://iscinumpy.gitlab.io/post/histogram-speeds-in-python/
     # making a histogram of the data
->>>>>>> 5f2b29a3
     vals = np.array(pds)
     for val in vals:
         val[1] = val[1].value/1000000000/60/60/24/7/binLengthY
     vals = vals.T
-<<<<<<< HEAD
-    starttime = times[0].value/1000000000/60/60/24/7/binLengthY
-    endtime = times[len(circuit.pd)-1].value/1000000000/60/60/24/7/binLengthY
-=======
     starttime = times2[0].value/1000000000/60/60/24/7/binLengthY
     endtime = times2[len(circuit.pd)-1].value/1000000000/60/60/24/7/binLengthY
->>>>>>> 5f2b29a3
     endlocation = circuit.circuitlength
     bins = (int(endlocation/binLengthX), int(endtime-starttime))
     ranges = ((0,endlocation),(starttime,endtime))
@@ -391,28 +373,12 @@
     c = ((vals[0,cuts] - ranges[0,0]) / (ranges[0,1] - ranges[0,0]) * bins[0]).astype(np.int_)
     c += bins[0]*((vals[1,cuts] - ranges[1,0]) / (ranges[1,1] - ranges[1,0]) * bins[1]).astype(np.int_)
     weights = np.bincount(c, minlength=bins[0]*bins[1]).reshape(*bins)
-<<<<<<< HEAD
-   
-    
-=======
 
     # reshaping and scaling the data to fit DBSCAN
->>>>>>> 5f2b29a3
     weights = weights.reshape(bins[0]*bins[1],1)
     data = np.mgrid[0:bins[1], 0:bins[0]].reshape(2,-1).T.astype(np.float64)
     data[:,[0, 1]] = data[:,[1, 0]]
     weightedData = np.concatenate((data,weights), axis = 1)
-<<<<<<< HEAD
-    weightedDataNoZero = np.array([row for row in weightedData if row[2] > 0])
-    
-    labels = DBSCAN(eps=epsilon, min_samples=minPts).fit(weightedDataNoZero[:, [0,1]], sample_weight = weightedDataNoZero[:, 2] ).labels_
-    
-    weightedDataNoZero[:,2] = labels   
-    weightedDataNoZero[:,0] *= endlocation/bins[0]
-    weightedDataNoZero[:,0] += endlocation/bins[0]/2
-    weightedDataNoZero[:,1] += (starttime + (endtime-starttime)/bins[1]/2)
-    
-=======
 
     # removing empty bins
     weightedDataNoZero = np.array([row for row in weightedData if row[2] > 0])
@@ -427,21 +393,14 @@
     weightedDataNoZero[:,1] += (starttime + (endtime-starttime)/bins[1]/2)
 
     # make "rough" clusters
->>>>>>> 5f2b29a3
     clusterAmount = len(set(labels))-1
     locLower = [min([row[0] for row in weightedDataNoZero if row[2] == i]) - endlocation/bins[0]/2 for i in range(clusterAmount)]
     locUpper = [max([row[0] for row in weightedDataNoZero if row[2] == i]) + endlocation/bins[0]/2 for i in range(clusterAmount)]
     timeLower = [np.datetime64(int((min([row[1] for row in weightedDataNoZero if row[2] == i]) - ((endtime-starttime)/bins[1]/2))*60*60*24*7*binLengthY), 's') for i in range(clusterAmount)]
     timeUpper = [np.datetime64(int((max([row[1] for row in weightedDataNoZero if row[2] == i]) + ((endtime-starttime)/bins[1]/2))*60*60*24*7*binLengthY), 's') for i in range(clusterAmount)]
     clusters = set(Cluster(location_range=(locLower[i], locUpper[i]), time_range=(timeLower[i], timeUpper[i])) for i in range(clusterAmount))
-<<<<<<< HEAD
-    
-    times2 = pds["Date/time (UTC)"]
-    locations = pds["Location in meters (m)"]
-=======
 
     # fit the clusters by shaving a small amount of points from the edges
->>>>>>> 5f2b29a3
     clusters2 = set()
     for cluster in clusters:
         locationIndex = locations[locations>=cluster.location_range[0]][locations<=cluster.location_range[1]].index
@@ -451,10 +410,6 @@
         beginLoc = locations2.iloc[int(len(locations2)*shave)+1]
         endLoc = locations2.iloc[int(len(locations2)*(1-shave))-1]
         beginTime = np.datetime64(times.loc[index[int(len(index)*shave)+1]])
-<<<<<<< HEAD
-        endTime = np.datetime64(times.loc[index[int(len(index)*(1-shave))-1]]) 
-=======
         endTime = np.datetime64(times.loc[index[int(len(index)*(1-shave))-1]])
->>>>>>> 5f2b29a3
         clusters2.add(Cluster(location_range=(beginLoc, endLoc), time_range=(beginTime, endTime)))
     return(clusters2)