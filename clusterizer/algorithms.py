import numpy as np
import scipy.stats
import functools
from clusterizer.cluster import Cluster
from clusterizer.ensemble import ClusterEnsemble
from sklearn.cluster import DBSCAN


def clusterize_poisson_1d(circuit, certainty=.95, loc_bin_size=4, nominal_circuit_fraction=.80, weigh_charges=False, min_bin_count=2, max_bins_skipped=2, return_intermediate_values=False, name="Poisson 1D"):
    """Identify location clusters using the Poisson algorithm, as described in TODO

    :param circuit: The circuit the clusterize.
    :type circuit: class:`clusterizer.circuit.MergedCircuit`

    :param certainty: After a model is fitted to nominal PD behaviour, line sections with bin counts that are _abnormally high, with given certainty_ are identified as "highly suspicious".
    :type certainty: float, optional

    :param loc_bin_size: Location bin width (m)
    :type loc_bin_size: float, optional

    :param nominal_circuit_fraction: Lower bound for the fraction (of total circuit length) assumed to show nominal PD behaviour. Under this assumption, a statistic model is fitted to nominal PD behaviour.
    :type nominal_circuit_fraction: float, optional

    :param weigh_charges: When set to `True`, PD charges are accumulated, otherwise PD occurences are counted.
    :type weigh_charges: bool, optional

    :param min_bin_count: Minimum number of highly suspicious line segments needed to form a cluster.
    :type min_bin_count: int, optional

    :param max_bins_skipped: Two sequences of highly suspicious line segments with a seperation less than this number are combined into a single cluster.
    :type max_bins_skipped: int, optional

    :param return_intermediate_values: Also return additional values used by the algorithm?
    :type return_intermediate_values: bool, optional

    :return: When return_intermediate_values is False, returns the found clusters.
    When return_intermediate_values is True, returns
    5-element tuple containing
        (set of class:`clusterizer.cluster.Cluster`) found clusters;
        (np.ndarray) bin edges (including the right-most edge);
        (np.ndarray) bin counts;
        (float) the found 80% threshold of bin counts;
        (float) the rate parameter of the fitted Poisson model;
    :rtype: set of class:`clusterizer.cluster.Cluster` or tuple
    """
    # TODO: the actual _certainty_ that a found cluster is abnormal is greater than 95%: it is the probability of finding _3 abnormal values, with at most 2 skipped values between them_. A lower bound would be
    # binomcdf(n=7, k=3, p=.05) = 0.999806421875
    # 7 is the length of X--X--X
    # right? ? ?

    locations = circuit.pd["Location in meters (m)"][circuit.pd_occured]
    charges = circuit.pd["Charge (picocoulomb)"][circuit.pd_occured]
    # %% Discretize PD locations
    # Could be sped up using more efficient methods, parallisation, and by taking advantage of the uniform bin size.
    # See: https://iscinumpy.gitlab.io/post/histogram-speeds-in-python/

    bins = np.arange(start=0., stop=circuit.circuitlength+loc_bin_size, step=loc_bin_size)
    # NP.HISTOGRAM bin_contents, _ = np.histogram(locations, bins=bins, weights=charges if weigh_charges else None)
    bin_contents = faster_histogram_1d(locations,
                                       bins_start=0.0,
                                       bin_width=loc_bin_size,
                                       num_bins=int(circuit.circuitlength / loc_bin_size)+1,
                                       weights=charges if weigh_charges else None,
                                       check_inside_bounds=False)

    # %% Find the 80% quantile: find the (lowest) value M such that at least 80% of bins have a content <= M.
    nominal_pd_quantile_level = np.sort(bin_contents)[int(nominal_circuit_fraction * len(bin_contents))] + 1

    # %% Fit a Poisson distribution on nominal data
    square = lambda x: x*x

    phieta = scipy.stats.norm.ppf(q=nominal_circuit_fraction)
    rate = .25*square(-phieta + np.sqrt(square(phieta) + 4*nominal_pd_quantile_level))

    # %% Find the threshold of bin contents that are abnormally high, with certainty `certainty`
    if rate == 0.0:
        # rate was zero: fault_pd_level should be zero, not nan
        fault_pd_level = 0.0
    else:
        # Als ik de ppf van de scipy.stats.poisson gebruik krijg ik alleen maar resultaten heel dichtbij M_{\eta}
        # dat hoort niet (toch?)
        # Normal approximation (by the Central Limit Theorem)
        fault_pd_level = scipy.stats.norm.ppf(q=certainty, loc=rate, scale=rate)

    # %% Identify clusters of bins with abnormally high bin counts
    cluster_edges = cluster_boolean_series(bin_contents > fault_pd_level, max_consecutive_false=max_bins_skipped, min_length=0, min_count=min_bin_count)
    # It might be better to create a `clusterize_poisson_result` class containing all these intermediate values.
    # Similar to `OptimizeResult` in `scipy.optimize` (https://docs.scipy.org/doc/scipy/reference/optimize.html)

<<<<<<< HEAD
    clusters = set(Cluster(location_range=tuple(loc_bin_size * np.array(c)), found_by={"Poisson 1D"}) for c in cluster_edges)
=======
    clusters = set(Cluster(location_range=tuple(loc_bin_size * np.array(c)), found_by=[name]) for c in cluster_edges)
>>>>>>> 7b1c5839

    if return_intermediate_values:
        return clusters, bins, bin_contents, nominal_pd_quantile_level, rate
    return clusters


def clusterize_poisson(circuit, certainty=.95, loc_bin_size=4, time_bin_size=np.timedelta64(7, 'D'), nominal_circuit_fraction=.80, weigh_charges=False, min_loc_bin_count=2, max_loc_bins_skipped=2, magic_factor=4.0, min_time_bin_count=2, max_time_bins_skipped=1, return_intermediate_values=False, name="Poisson 2D"):
    """Identify clusters using the Poisson algorithm, as described in TODO

    :param circuit: The circuit the clusterize.
    :type circuit: class:`clusterizer.circuit.MergedCircuit`

    :param certainty: After a model is fitted to nominal PD behaviour, line sections with bin counts that are _abnormally high, with given certainty_ are identified as "highly suspicious". TODO
    :type certainty: float, optional

    :param loc_bin_size: Location bin width (m)
    :type loc_bin_size: float, optional

    :param time_bin_size: Time bin width (np.timedelta64). Defaults to one week.
    :type time_bin_size: np.timedelta64, optional

    :param nominal_circuit_fraction: Lower bound for the fraction (of total circuit length) assumed to show nominal PD behaviour. Under this assumption, a statistic model is fitted to nominal PD behaviour.
    :type nominal_circuit_fraction: float, optional

    :param weigh_charges: When set to `True`, PD charges are accumulated, otherwise PD occurences are counted.
    :type weigh_charges: bool, optional

    :param min_loc_bin_count: Minimum number of highly suspicious line segments needed to form a location cluster.
    :type min_loc_bin_count: int, optional

    :param max_loc_bins_skipped: Two sequences of highly suspicious line segments with a seperation less than this number are combined into a single location cluster.
    :type max_loc_bins_skipped: int, optional

    :param magic_factor: (NOTE: this argument might be removed in the future). Once a location cluster is found, PDs inside the location cluster are counted in periods set by `time_bin_size`, and compared to PD counts in nusters (line segments with nominal PD behaviour). If the ratio between these two counts exceeds this factor, it becomes _super suspicious_.
    :type magic_factor: float, optional

    :param min_time_bin_count: Minimum number of super suspicious 2D segments needed to form a 2D cluster.
    :type min_time_bin_count: int, optional

    :param max_time_bins_skipped: Two sequences of super suspicious line segments with a seperation less than this number are combined into a single cluster.
    :type max_time_bins_skipped: int, optional

    :param return_intermediate_values: Also return additional values used by the algorithm?
    :type return_intermediate_values: bool, optional

    :return: When return_intermediate_values is False, returns the found 2D clusters.
    When return_intermediate_values is True, returns
    7-element tuple containing
        (set of class:`clusterizer.cluster.Cluster`) found 2D clusters;
        (set of class:`clusterizer.cluster.Cluster`) found location clusters;
        (set of class:`clusterizer.cluster.Cluster`) found nusters;
        (np.ndarray) bin edges (including the right-most edge);
        (np.ndarray) bin counts;
        (float) the found 80% threshold of bin counts;
        (float) the rate parameter of the fitted Poisson model;
    :rtype: set of class:`clusterizer.cluster.Cluster` or tuple
    """
    # TODO: The magic factor should be the 95% quantile of X/Y, where X,Y are two iid Poisson variables.
    locations = circuit.pd["Location in meters (m)"][circuit.pd_occured]
    charges = circuit.pd["Charge (picocoulomb)"][circuit.pd_occured]
    times = circuit.pd["Date/time (UTC)"][circuit.pd_occured]
    times = np.float64(times)
    time_bin_size = np.float64(np.timedelta64(time_bin_size, 'ns'))
    # %% Apply the 1D algorithm
    loc_clusters, loc_bins, loc_bin_contents, nominal_pd_quantile_level, rate = clusterize_poisson_1d(
            circuit,
            certainty=certainty,
            loc_bin_size=loc_bin_size,
            nominal_circuit_fraction=nominal_circuit_fraction,
            weigh_charges=weigh_charges,
            min_bin_count=min_loc_bin_count,
            max_bins_skipped=max_loc_bins_skipped,
            return_intermediate_values=True)

    # %% Find _nusters_
    is_below_quantile = loc_bin_contents < nominal_pd_quantile_level

    # We group is boolean series to find the _nusters_: ranges of circuit that show nominal PD behaviour.
    below_quantile_groups = cluster_boolean_series(is_below_quantile)
    nuster_ranges = [np.array(g)*loc_bin_size for g in below_quantile_groups]

    total_nusters_length = sum(b - a for a, b in nuster_ranges)

    # %% Did we find enough nusters to continue?
    # (Although we suspect that this situation is actually impossible)
    if total_nusters_length < circuit.circuitlength * 0.1:
        print("2D poisson model failed on Circuit {0}: there are not enough line segments with nominal PD behaviour. 1D clusters will be returned.".format(circuit.circuitnr))
        return loc_clusters

    # %% For each PD, determine whether it lies in one of the nusters

    def which_pds_inside_location_range(location_range):
        return np.logical_and(location_range[0] < locations.values, locations.values < location_range[1])

    in_a_nuster = functools.reduce(np.logical_or, map(which_pds_inside_location_range, nuster_ranges))
    # in_a_nuster is an np.array with boolean values, the length of which is the number of PDs.

    # in_a_nuster[i] == True
    #    if and only if
    # PD with index i is contained in one of the nusters

    times_in_nuster = times[in_a_nuster]
    if weigh_charges:
        charges_in_nuster = charges[in_a_nuster]

    # %% Discretize PD counts (only those PDs that lie inside a nuster) in second dimension
    # NP.HISTOGRAM: time_bins = np.arange(min(times), max(times) + time_bin_size, time_bin_size)
    # NP.HISTOGRAM: nuster_counts, _ = np.histogram(times_in_nuster, bins=time_bins)
    nuster_counts = faster_histogram_1d(times_in_nuster,
                                        bins_start=min(times),
                                        bin_width=time_bin_size,
                                        num_bins=int((max(times) - min(times))/time_bin_size)+1,
                                        weights=charges_in_nuster if weigh_charges else None,
                                        check_inside_bounds=False)

    # %% Discretize in second dimension
    found_2d_clusters = set()

    for loc_cluster in loc_clusters:
        # Potential speed-up: during the 1D algorithm, PDs were binned, so a list was created of _bin indices_. This list could be reused, to avoid the use of `which_pds_inside_location_range`.
        in_current_loc_cluster = which_pds_inside_location_range(loc_cluster.location_range)
        times_in_loc_cluster = times[in_current_loc_cluster]
        if weigh_charges:
            charges_in_loc_cluster = charges[in_current_loc_cluster]
        # NP.HISTOGRAM: clust_counts, _ = np.histogram(times[which_pds_inside_location_range(loc_cluster.location_range)], bins=time_bins)
        clust_counts = faster_histogram_1d(times_in_loc_cluster,
                                           bins_start=min(times),
                                           bin_width=time_bin_size,
                                           num_bins=int((max(times) - min(times))/time_bin_size) + 1,
                                           weights=charges_in_loc_cluster if weigh_charges else None,
                                           check_inside_bounds=False)

        # We study the ratio of PDs
        cluster_length = loc_cluster.get_width()
        nominal_ratio = cluster_length / total_nusters_length

        # Dividing non-zero by zero (which gives np.inf) is a desired result.
        # Dividing zero by zero (which gives np.nan) is accounted for.
        with np.errstate(invalid="ignore", divide="ignore"):
            found_ratio = clust_counts / nuster_counts
        found_ratio[np.isnan(found_ratio)] = 0.0

        is_suspiciously_high_ratio = found_ratio > magic_factor * nominal_ratio

        for start_index, end_index in cluster_boolean_series(is_suspiciously_high_ratio, max_consecutive_false=max_time_bins_skipped, min_length=0, min_count=min_time_bin_count):
            # NP.HISTOGRAM: time_range = (time_bins[start_index], time_bins[end_index])
            time_range = (np.array([start_index, end_index]) * time_bin_size + min(times)).astype("datetime64[ns]")
<<<<<<< HEAD
            cluster = Cluster(location_range=loc_cluster.location_range, time_range=tuple(time_range), found_by={"Poisson 2D"})
=======
            cluster = Cluster(location_range=loc_cluster.location_range, time_range=tuple(time_range), found_by=[name])
>>>>>>> 7b1c5839
            found_2d_clusters.add(cluster)

    if return_intermediate_values:
        nusters = set(Cluster(location_range=tuple(r)) for r in nuster_ranges)
        return found_2d_clusters, loc_clusters, nusters, loc_bins, loc_bin_contents, nominal_pd_quantile_level, rate
    return found_2d_clusters


def faster_histogram_1d(a, bins_start, bin_width, num_bins, weights=None, check_inside_bounds=True):
    """When bin sizes are constant, this method is about 3x faster than `np.histogram`.
    It uses fast float -> integer casting to calculate the bin index of a value.
    Even greater speedups can be achieved. For example, using C bindings is claimed to be 8x faster than `np.histogram`.

    :param a: Input data
    :type a: array_like

    :param bins_start: The left edge of the first bin
    :type bins_start: float

    :param bin_width: Bin width. Constant for all bins (if not, use `np.histogram` instead)
    :type bin_width: float

    :param num_bins: Number of bins
    :type num_bins: int

    :param weights: Weights. Must have the same length as `a`
    :type weights: array_like

    :param check_inside_bounds: When True (default), the function first checks whether each value is contained in any of the bins. Values outside bounds `[bins_start ... bins_start + num_bins * bin_width]` are then ignored (not counted). Set to False when it is guaranteed that all values of `a` lie within the bounds, to skip the check for an additional speed-up.
    """
    if check_inside_bounds:
        inside = np.logical_and(bins_start < a, a < bins_start + (num_bins) * bin_width)
        a_inside = a[inside]
        weights_inside = None if weights is None else weights[inside]
    else:
        a_inside = a
        weights_inside = weights

    bin_indices = ((a_inside - bins_start) * (1.0 / bin_width)).astype(np.int64)
    return np.bincount(bin_indices, weights=weights_inside, minlength=num_bins)


def cluster_boolean_series(series, max_consecutive_false=5, min_length=5, min_count=0):
    """Imperative algorithm to identify sequences of mostly True values, under the conditions imposed by the parameters:

    :param series: Sequence of Booleans to cluster
    :type series: array_like

    :param max_consecutive_false: Maximum number of consecutive Falsey values to accept inside a cluster
    :type max_consecutive_false: int

    :param min_length: Minimum cluster length (right bound - left bound)
    :type min_length: int

    :param min_count: Minimum cluster size (number of Truthy values inside cluster bounds)
    :type min_count: int
    """

    clusters = set()

    cluster_start = 0   # Beginindex van het huidige cluster
    gap_size = 0        # Lengte van de rij nee'tjes die nu wordt belopen
    true_count = 0      # Aantal ja'tjes dat is gevonden in dit cluster

    for i, x in enumerate(series):
        if x:  # We doorlopen ja'tjes
            true_count += 1
            if gap_size > max_consecutive_false:   # Einde cluster
                cluster_end = i - gap_size
                if cluster_end - cluster_start >= min_length and true_count >= min_count:
                    # Cluster was lang genoeg en heeft genoeg ja'tjes:
                    clusters.add((cluster_start, cluster_end))

                # Begin een nieuw cluster
                cluster_start = i
                true_count = 0

            gap_size = 0  # We doorlopen geen nee'tjes (meer)

        if not x:  # We doorlopen nee'tjes
            gap_size += 1

    cluster_end = len(series) - gap_size
    if cluster_end - cluster_start >= min_length and true_count >= min_count:
        # Cluster was lang genoeg en heeft genoeg ja'tjes:
        clusters.add((cluster_start, cluster_end))
    return clusters


def clusterize_DBSCAN(circuit, binLengthX = 2, binLengthY = 1, epsilon = 3, minPts = 125, shave = 0.01, name="DBSCAN"):
    """Identify two-dimensional clusters based on DBSCAN, a density based clustering alogrithm from python library scikit-learn. It uses the following parameters:

    :param circuit: The circuit the clusterize.
    :type circuit: class:`clusterizer.circuit.MergedCircuit`

    :param binLengthX: Location bin width (m)
    :type binLengthX: float

    :param binLengthY: time bin width (weeks)
    :type binLengthY: float

    :param epsilon: radius of the neighborhoods that DBSCAN uses
    :type epsilon: float

    :param minPts: minimum amount of points in an epsilon-neighborhood to be recognized as a core point by DBSCAN
    :type minPts: float

    :param shave: percentage of points that are removed from the edges of the clusters, to make them fit better
    :type shave: float

    :return: found clusters
    :rtype: set of class:`clusterizer.cluster.Cluster`
    """

    # loading data
    pds = circuit.pd[["Location in meters (m)", "Date/time (UTC)"]][circuit.pd_occured]
    times = pds["Date/time (UTC)"]
    times2 = circuit.pd["Date/time (UTC)"]
    locations = pds["Location in meters (m)"]

    # the following block of code is from https://iscinumpy.gitlab.io/post/histogram-speeds-in-python/
    # making a histogram of the data
    vals = np.array(pds)
    for val in vals:
        val[1] = val[1].value/1000000000/60/60/24/7/binLengthY
    vals = vals.T
    starttime = times2[0].value/1000000000/60/60/24/7/binLengthY
    endtime = times2[len(circuit.pd)-1].value/1000000000/60/60/24/7/binLengthY
    endlocation = circuit.circuitlength
    bins = (int(endlocation/binLengthX), int(endtime-starttime))
    ranges = ((0,endlocation),(starttime,endtime))
    bins = np.asarray(bins).astype(np.int64)
    ranges = np.asarray(ranges).astype(np.float64)
    edges = (np.linspace(*ranges[0,:], bins[0]+1), np.linspace(*ranges[1,:], bins[1]+1))
    cuts = (vals[0]>=ranges[0,0]) & (vals[0]<ranges[0,1]) & (vals[1]>=ranges[1,0]) & (vals[1]<ranges[1,1])
    c = ((vals[0,cuts] - ranges[0,0]) / (ranges[0,1] - ranges[0,0]) * bins[0]).astype(np.int_)
    c += bins[0]*((vals[1,cuts] - ranges[1,0]) / (ranges[1,1] - ranges[1,0]) * bins[1]).astype(np.int_)
    weights = np.bincount(c, minlength=bins[0]*bins[1]).reshape(*bins)

    # reshaping and scaling the data to fit DBSCAN
    weights = weights.reshape(bins[0]*bins[1],1)
    data = np.mgrid[0:bins[1], 0:bins[0]].reshape(2,-1).T.astype(np.float64)
    data[:,[0, 1]] = data[:,[1, 0]]
    weightedData = np.concatenate((data,weights), axis = 1)

    # removing empty bins
    weightedDataNoZero = np.array([row for row in weightedData if row[2] > 0])

    # DBSCAN
    labels = DBSCAN(eps=epsilon, min_samples=minPts).fit(weightedDataNoZero[:, [0,1]], sample_weight = weightedDataNoZero[:, 2] ).labels_

    # rescaling the data
    weightedDataNoZero[:,2] = labels
    weightedDataNoZero[:,0] *= endlocation/bins[0]
    weightedDataNoZero[:,0] += endlocation/bins[0]/2
    weightedDataNoZero[:,1] += (starttime + (endtime-starttime)/bins[1]/2)

    # make "rough" clusters
    clusterAmount = len(set(labels))-1
    locLower = [min([row[0] for row in weightedDataNoZero if row[2] == i]) - endlocation/bins[0]/2 for i in range(clusterAmount)]
    locUpper = [max([row[0] for row in weightedDataNoZero if row[2] == i]) + endlocation/bins[0]/2 for i in range(clusterAmount)]
    timeLower = [np.datetime64(int((min([row[1] for row in weightedDataNoZero if row[2] == i]) - ((endtime-starttime)/bins[1]/2))*60*60*24*7*binLengthY), 's') for i in range(clusterAmount)]
    timeUpper = [np.datetime64(int((max([row[1] for row in weightedDataNoZero if row[2] == i]) + ((endtime-starttime)/bins[1]/2))*60*60*24*7*binLengthY), 's') for i in range(clusterAmount)]
    clusters = set(Cluster(location_range=(locLower[i], locUpper[i]), time_range=(timeLower[i], timeUpper[i])) for i in range(clusterAmount))

    # fit the clusters by shaving a small amount of points from the edges
    clusters2 = set()
    for cluster in clusters:
        locationIndex = locations[locations>=cluster.location_range[0]][locations<=cluster.location_range[1]].index
        timeIndex = times[times>=cluster.time_range[0]][times<=cluster.time_range[1]].index
        index = [point for point in locationIndex if point in timeIndex]
        locations2 = locations.loc[index].sort_values()
        beginLoc = locations2.iloc[int(len(locations2)*shave)+1]
        endLoc = locations2.iloc[int(len(locations2)*(1-shave))-1]
        beginTime = np.datetime64(times.loc[index[int(len(index)*shave)+1]])
        endTime = np.datetime64(times.loc[index[int(len(index)*(1-shave))-1]])
<<<<<<< HEAD
        clusters2.add(Cluster(location_range=(beginLoc, endLoc), time_range=(beginTime, endTime), found_by={"DBSCAN"}))
=======
        clusters2.add(Cluster(location_range=(beginLoc, endLoc), time_range=(beginTime, endTime), found_by=[name]))
>>>>>>> 7b1c5839
    return(clusters2)


def clusterize_ensemble(circuit, algorithms, add=True):
    """
    Identify two dimensional clusters using multiple algorithms. The results are combined using the ClusterEnsemble class methods.
    algorithms should be an iterable containing algorithms. The algorithms should take as input a clusterizer.circuit.Circuit object and give as output an iterable containing clusterizer.cluster.Cluster objects.
    If add is set to true, the clusters will be added together. This means that the overlap is found between the clusters and the clusters are combined in a venn diagram like way. If add is set to false, the clusters will be orred together. The result of an or is the bounding box of two clusters (if they have overlap, clusters without overlap will remain separate).

    :param circuit: The circuit the clusterize.
    :type circuit: class:`clusterizer.circuit.Circuit`

    :param algorithms: List of algorithms to be used
    :type algorithms: iterable

    :param add: Set to true to __add__ (+) the clusters together, set to false to __or__ (|) them together
    :type add: bool, optional
    """
    result = ClusterEnsemble(set())
    if not algorithms:
        return result
    for alg in algorithms:
        clusters = alg(circuit)
        if add:
            result += ClusterEnsemble.from_iterable(clusters)
        else:
            result |= ClusterEnsemble.from_iterable(clusters)
    return result


def warnings_to_clusters(circuit, include_noise_warnings=True, cluster_width=None):
    """
    A clusterizer 'algorithm' that creates a Cluster for each warning given by DNV GL.

    :param circuit: The circuit the clusterize.
    :type circuit: class:`clusterizer.circuit.MergedCircuit`

    :param include_noise_warnings: When set to False, "Noise" warnings are skipped, and only level 1-3 warnings are converted.
    :type include_noise_warnings: bool, optional

    :param cluster_width: Width (m) of the Cluster to create. When set to `None`, 1% of the circuit length is used (0.5% at both sides).
    :type cluster_width: float, optional
    """
    if circuit.warning is None or circuit.warning.empty or len(circuit.warning) == 0:
        return set()

    warning_clusters = set()
    for i, w in circuit.warning.sort_values(by=['SCG warning level (1 to 3 or Noise)']).iterrows():
        # Using str key in dict instead of int to support 'Noise' warning
        level = str(w["SCG warning level (1 to 3 or Noise)"])

        if include_noise_warnings or not level == "N":
            warning_clusters.add(Cluster.from_circuit_warning(circuit, i, cluster_width=cluster_width))
    return warning_clusters<|MERGE_RESOLUTION|>--- conflicted
+++ resolved
@@ -87,11 +87,7 @@
     # It might be better to create a `clusterize_poisson_result` class containing all these intermediate values.
     # Similar to `OptimizeResult` in `scipy.optimize` (https://docs.scipy.org/doc/scipy/reference/optimize.html)
 
-<<<<<<< HEAD
-    clusters = set(Cluster(location_range=tuple(loc_bin_size * np.array(c)), found_by={"Poisson 1D"}) for c in cluster_edges)
-=======
     clusters = set(Cluster(location_range=tuple(loc_bin_size * np.array(c)), found_by=[name]) for c in cluster_edges)
->>>>>>> 7b1c5839
 
     if return_intermediate_values:
         return clusters, bins, bin_contents, nominal_pd_quantile_level, rate
@@ -239,11 +235,7 @@
         for start_index, end_index in cluster_boolean_series(is_suspiciously_high_ratio, max_consecutive_false=max_time_bins_skipped, min_length=0, min_count=min_time_bin_count):
             # NP.HISTOGRAM: time_range = (time_bins[start_index], time_bins[end_index])
             time_range = (np.array([start_index, end_index]) * time_bin_size + min(times)).astype("datetime64[ns]")
-<<<<<<< HEAD
-            cluster = Cluster(location_range=loc_cluster.location_range, time_range=tuple(time_range), found_by={"Poisson 2D"})
-=======
             cluster = Cluster(location_range=loc_cluster.location_range, time_range=tuple(time_range), found_by=[name])
->>>>>>> 7b1c5839
             found_2d_clusters.add(cluster)
 
     if return_intermediate_values:
@@ -420,11 +412,7 @@
         endLoc = locations2.iloc[int(len(locations2)*(1-shave))-1]
         beginTime = np.datetime64(times.loc[index[int(len(index)*shave)+1]])
         endTime = np.datetime64(times.loc[index[int(len(index)*(1-shave))-1]])
-<<<<<<< HEAD
-        clusters2.add(Cluster(location_range=(beginLoc, endLoc), time_range=(beginTime, endTime), found_by={"DBSCAN"}))
-=======
         clusters2.add(Cluster(location_range=(beginLoc, endLoc), time_range=(beginTime, endTime), found_by=[name]))
->>>>>>> 7b1c5839
     return(clusters2)
 
 
