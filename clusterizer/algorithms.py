<<<<<<< HEAD
from collections import deque
import math
=======
>>>>>>> 030a2979
import numpy as np
import scipy.stats
import functools
import operator
from clusterizer.rectangle import Rectangle
from clusterizer.ensemble import ClusterEnsemble
from clusterizer.cluster import Cluster
from sklearn.cluster import DBSCAN


def clusterize_poisson_1d(circuit, certainty=.95, loc_bin_size=4, nominal_circuit_fraction=.80, weigh_charges=False, min_bin_count=2, max_bins_skipped=2, return_intermediate_values=False, name="Poisson 1D"):
    """Identify location clusters using the Poisson algorithm, as described in TODO

    :param circuit: The circuit the clusterize.
    :type circuit: class:`clusterizer.circuit.MergedCircuit`

    :param certainty: After a model is fitted to nominal PD behaviour, line sections with bin counts that are _abnormally high, with given certainty_ are identified as "highly suspicious".
    :type certainty: float, optional

    :param loc_bin_size: Location bin width (m)
    :type loc_bin_size: float, optional

    :param nominal_circuit_fraction: Lower bound for the fraction (of total circuit length) assumed to show nominal PD behaviour. Under this assumption, a statistic model is fitted to nominal PD behaviour.
    :type nominal_circuit_fraction: float, optional

    :param weigh_charges: When set to `True`, PD charges are accumulated, otherwise PD occurences are counted.
    :type weigh_charges: bool, optional

    :param min_bin_count: Minimum number of highly suspicious line segments needed to form a cluster.
    :type min_bin_count: int, optional

    :param max_bins_skipped: Two sequences of highly suspicious line segments with a seperation less than this number are combined into a single cluster.
    :type max_bins_skipped: int, optional

    :param return_intermediate_values: Also return additional values used by the algorithm?
    :type return_intermediate_values: bool, optional

    :param name: The name of the algorithm (for `Cluster.found_by`)
    :type name: string, optional

    :return: When return_intermediate_values is False, returns the found clusters.
    When return_intermediate_values is True, returns
    5-element tuple containing
        (object of class:`clusterizer.cluster.ClusterEnsemble`) found clusters;
        (np.ndarray) bin edges (including the right-most edge);
        (np.ndarray) bin counts;
        (float) the found 80% threshold of bin counts;
        (float) the rate parameter of the fitted Poisson model;
    :rtype: object of class:`clusterizer.cluster.ClusterEnsemble` or tuple
    """
    # TODO: the actual _certainty_ that a found cluster is abnormal is greater than 95%: it is the probability of finding _3 abnormal values, with at most 2 skipped values between them_. A lower bound would be
    # binomcdf(n=7, k=3, p=.05) = 0.999806421875
    # 7 is the length of X--X--X
    # right? ? ?

    # Undocumented: circuit can be a tuple containing `PD locations`, `PD charges`, `circuit length`
    # Makes the 2D algorithm slightly faster by reusing these values
    if type(circuit) is tuple:
        locations, charges, circuitlength = circuit
    else:
        locations = circuit.pd["Location in meters (m)"][circuit.pd_occured]
        charges = circuit.pd["Charge (picocoulomb)"][circuit.pd_occured]
        circuitlength = circuit.circuitlength
    # %% Discretize PD locations
    # Could be sped up using more efficient methods, parallisation, and by taking advantage of the uniform bin size.
    # See: https://iscinumpy.gitlab.io/post/histogram-speeds-in-python/

    bins = np.arange(start=0., stop=circuitlength+loc_bin_size, step=loc_bin_size)
    # NP.HISTOGRAM bin_contents, _ = np.histogram(locations, bins=bins, weights=charges if weigh_charges else None)
    bin_contents = faster_histogram_1d(locations,
                                       bins_start=0.0,
                                       bin_width=loc_bin_size,
                                       num_bins=int(circuitlength / loc_bin_size)+1,
                                       weights=charges if weigh_charges else None,
                                       check_inside_bounds=False)

    # %% Find the 80% quantile: find the (lowest) value M such that at least 80% of bins have a content <= M.
    nominal_pd_quantile_level = np.sort(bin_contents)[int(nominal_circuit_fraction * len(bin_contents))] + 1

    # %% Fit a Poisson distribution on nominal data
    square = np.square

    phieta = scipy.stats.norm.ppf(q=nominal_circuit_fraction)
    rate = .25*square(-phieta + np.sqrt(square(phieta) + 4*nominal_pd_quantile_level))

    # %% Find the threshold of bin contents that are abnormally high, with certainty `certainty`
    if rate == 0.0:
        # rate was zero: fault_pd_level should be zero, not nan
        fault_pd_level = 0.0
    else:
        # Als ik de ppf van de scipy.stats.poisson gebruik krijg ik alleen maar resultaten heel dichtbij M_{\eta}
        # dat hoort niet (toch?)
        # Normal approximation (by the Central Limit Theorem)
        fault_pd_level = scipy.stats.norm.ppf(q=certainty, loc=rate, scale=rate)

    # %% Identify groups of bins with abnormally high bin counts
    group_edges = group_boolean_series(bin_contents > fault_pd_level, max_consecutive_false=max_bins_skipped, min_length=0, min_count=min_bin_count)
    # It might be better to create a `clusterize_poisson_result` class containing all these intermediate values.
    # Similar to `OptimizeResult` in `scipy.optimize` (https://docs.scipy.org/doc/scipy/reference/optimize.html)

    found_1d_rectangles = set(Rectangle(location_range=tuple(loc_bin_size * np.array(c)), found_by=[name]) for c in group_edges)
    found_1d_clusters = ClusterEnsemble(Cluster({r}) for r in found_1d_rectangles)

    if return_intermediate_values:
        return found_1d_clusters, bins, bin_contents, nominal_pd_quantile_level, rate, fault_pd_level
    return found_1d_clusters


def clusterize_poisson(circuit, certainty=.95, loc_bin_size=4, time_bin_size=np.timedelta64(7, 'D'), nominal_circuit_fraction=.80, weigh_charges=False, min_loc_bin_count=2, max_loc_bins_skipped=2, magic_factor=4.0, min_time_bin_count=2, max_time_bins_skipped=1, return_intermediate_values=False, name="Poisson 2D"):
    """Identify clusters using the Poisson algorithm, as described in TODO

    :param circuit: The circuit the clusterize.
    :type circuit: class:`clusterizer.circuit.MergedCircuit`

    :param certainty: After a model is fitted to nominal PD behaviour, line sections with bin counts that are _abnormally high, with given certainty_ are identified as "highly suspicious". TODO
    :type certainty: float, optional

    :param loc_bin_size: Location bin width (m)
    :type loc_bin_size: float, optional

    :param time_bin_size: Time bin width (np.timedelta64). Defaults to one week.
    :type time_bin_size: np.timedelta64, optional

    :param nominal_circuit_fraction: Lower bound for the fraction (of total circuit length) assumed to show nominal PD behaviour. Under this assumption, a statistic model is fitted to nominal PD behaviour.
    :type nominal_circuit_fraction: float, optional

    :param weigh_charges: When set to `True`, PD charges are accumulated, otherwise PD occurences are counted.
    :type weigh_charges: bool, optional

    :param min_loc_bin_count: Minimum number of highly suspicious line segments needed to form a location cluster.
    :type min_loc_bin_count: int, optional

    :param max_loc_bins_skipped: Two sequences of highly suspicious line segments with a seperation less than this number are combined into a single location cluster.
    :type max_loc_bins_skipped: int, optional

    :param magic_factor: (NOTE: this argument might be removed in the future). Once a location cluster is found, PDs inside the location cluster are counted in periods set by `time_bin_size`, and compared to PD counts in nusters (line segments with nominal PD behaviour). If the ratio between these two counts exceeds this factor, it becomes _super suspicious_.
    :type magic_factor: float, optional

    :param min_time_bin_count: Minimum number of super suspicious 2D segments needed to form a 2D cluster.
    :type min_time_bin_count: int, optional

    :param max_time_bins_skipped: Two sequences of super suspicious line segments with a seperation less than this number are combined into a single cluster.
    :type max_time_bins_skipped: int, optional

    :param return_intermediate_values: Also return additional values used by the algorithm?
    :type return_intermediate_values: bool, optional

    :param name: The name of the algorithm (for `Cluster.found_by`)
    :type name: string, optional

    :return: When return_intermediate_values is False, returns the found 2D clusters.
    When return_intermediate_values is True, returns
    7-element tuple containing
        (object of class:`clusterizer.cluster.ClusterEnsemble`) found 2D clusters;
        (object of class:`clusterizer.cluster.ClusterEnsemble`) found location clusters;
        (object of class:`clusterizer.cluster.ClusterEnsemble`) found nusters;
        (np.ndarray) bin edges (including the right-most edge);
        (np.ndarray) bin counts;
        (float) the found 80% threshold of bin counts;
        (float) the rate parameter of the fitted Poisson model;
    :rtype: object of class:`clusterizer.cluster.ClusterEnsemble` or tuple
    """
    # TODO: The magic factor should be the 95% quantile of X/Y, where X,Y are two iid Poisson variables.
    locations = circuit.pd["Location in meters (m)"][circuit.pd_occured]
    charges = circuit.pd["Charge (picocoulomb)"][circuit.pd_occured] if weigh_charges else 0

    # %% Apply the 1D algorithm
    loc_clusters, loc_bins, loc_bin_contents, nominal_pd_quantile_level, rate, fault_pd_level = clusterize_poisson_1d(
            (locations, charges, circuit.circuitlength),
            certainty=certainty,
            loc_bin_size=loc_bin_size,
            nominal_circuit_fraction=nominal_circuit_fraction,
            weigh_charges=weigh_charges,
            min_bin_count=min_loc_bin_count,
            max_bins_skipped=max_loc_bins_skipped,
            return_intermediate_values=True)

    if not loc_clusters:
        return ClusterEnsemble(set())
    times = circuit.pd["Date/time (UTC)"][circuit.pd_occured]
    times = np.float64(times)
    time_bin_size = np.float64(np.timedelta64(time_bin_size, 'ns'))
    # %% Find _nusters_
    is_below_quantile = loc_bin_contents < nominal_pd_quantile_level

    # We group is boolean series to find the _nusters_: ranges of circuit that show nominal PD behaviour.
    below_quantile_groups = group_boolean_series(is_below_quantile)
    nuster_ranges = [np.array(g)*loc_bin_size for g in below_quantile_groups]

    total_nusters_length = sum(b - a for a, b in nuster_ranges)

    # %% Did we find enough nusters to continue?
    # (Although we suspect that this situation is actually impossible)
    if total_nusters_length < circuit.circuitlength * 0.1:
        print("2D poisson model failed on Circuit {0}: there are not enough line segments with nominal PD behaviour. 1D clusters will be returned.".format(circuit.circuitnr))
        return loc_clusters

    # %% For each PD, determine whether it lies in one of the nusters

    def which_pds_inside_location_range(location_range):
        return np.logical_and(location_range[0] < locations.values, locations.values < location_range[1])

    in_a_nuster = functools.reduce(np.logical_or, map(which_pds_inside_location_range, nuster_ranges))
    # in_a_nuster is an np.array with boolean values, the length of which is the number of PDs.

    # in_a_nuster[i] == True
    #    if and only if
    # PD with index i is contained in one of the nusters

    times_in_nuster = times[in_a_nuster]
    if weigh_charges:
        charges_in_nuster = charges[in_a_nuster]

    # %% Discretize PD counts (only those PDs that lie inside a nuster) in second dimension
    # NP.HISTOGRAM: time_bins = np.arange(min(times), max(times) + time_bin_size, time_bin_size)
    # NP.HISTOGRAM: nuster_counts, _ = np.histogram(times_in_nuster, bins=time_bins)
    nuster_counts = faster_histogram_1d(times_in_nuster,
                                        bins_start=times[0],
                                        bin_width=time_bin_size,
                                        num_bins=int((times[-1] - times[0])/time_bin_size)+1,
                                        weights=charges_in_nuster if weigh_charges else None,
                                        check_inside_bounds=False)

    # %% Discretize in second dimension
    found_2d_rectangles = set()

    for loc_cluster in loc_clusters:
        # Potential speed-up: during the 1D algorithm, PDs were binned, so a list was created of _bin indices_. This list could be reused, to avoid the use of `which_pds_inside_location_range`.
        in_current_loc_rectangle = which_pds_inside_location_range(loc_cluster.location_range)
        times_in_loc_rectangle = times[in_current_loc_rectangle]
        if weigh_charges:
            charges_in_loc_rectangle = charges[in_current_loc_rectangle]
        # NP.HISTOGRAM: clust_counts, _ = np.histogram(times[which_pds_inside_location_range(loc_cluster.location_range)], bins=time_bins)

        clust_counts = faster_histogram_1d(times_in_loc_rectangle,
                                           bins_start=times[0],
                                           bin_width=time_bin_size,
                                           num_bins=int((times[-1] - times[0])/time_bin_size) + 1,
                                           weights=charges_in_loc_rectangle if weigh_charges else None,
                                           check_inside_bounds=False)

        # We study the ratio of PDs
        rectangle_length = loc_cluster.get_width()
        nominal_ratio = rectangle_length / total_nusters_length

        # Dividing non-zero by zero (which gives np.inf) is a desired result.
        # Dividing zero by zero (which gives np.nan) is accounted for.
        with np.errstate(invalid="ignore", divide="ignore"):
            found_ratio = clust_counts / nuster_counts
        found_ratio[np.isnan(found_ratio)] = 0.0

        is_suspiciously_high_ratio = found_ratio > magic_factor * nominal_ratio
        for start_index, end_index in group_boolean_series(is_suspiciously_high_ratio, max_consecutive_false=max_time_bins_skipped, min_length=0, min_count=min_time_bin_count):
            # NP.HISTOGRAM: time_range = (time_bins[start_index], time_bins[end_index])
            time_range = (np.array([start_index, end_index]) * time_bin_size + times[0]).astype("datetime64[ns]")
            rectangle = Rectangle(location_range=loc_cluster.location_range, time_range=tuple(time_range), found_by=[name])
            found_2d_rectangles.add(rectangle)

    found_2d_clusters = ClusterEnsemble(Cluster({r}) for r in found_2d_rectangles)
    if return_intermediate_values:
        nusters = ClusterEnsemble(Cluster({Rectangle(location_range=tuple(r))}) for r in nuster_ranges)
        return found_2d_clusters, loc_clusters, nusters, loc_bins, loc_bin_contents, nominal_pd_quantile_level, rate
    return found_2d_clusters


def faster_histogram_1d(a, bins_start, bin_width, num_bins, weights=None, check_inside_bounds=True):
    """When bin sizes are constant, this method is about 3x faster than `np.histogram`.
    It uses fast float -> integer casting to calculate the bin index of a value.
    Even greater speedups can be achieved. For example, using C bindings is claimed to be 8x faster than `np.histogram`.

    :param a: Input data
    :type a: array_like

    :param bins_start: The left edge of the first bin
    :type bins_start: float

    :param bin_width: Bin width. Constant for all bins (if not, use `np.histogram` instead)
    :type bin_width: float

    :param num_bins: Number of bins
    :type num_bins: int

    :param weights: Weights. Must have the same length as `a`
    :type weights: array_like

    :param check_inside_bounds: When True (default), the function first checks whether each value is contained in any of the bins. Values outside bounds `[bins_start ... bins_start + num_bins * bin_width]` are then ignored (not counted). Set to False when it is guaranteed that all values of `a` lie within the bounds, to skip the check for an additional speed-up.
    """
    if check_inside_bounds:
        inside = np.logical_and(bins_start < a, a < bins_start + (num_bins) * bin_width)
        a_inside = a[inside]
        weights_inside = None if weights is None else weights[inside]
    else:
        a_inside = a
        weights_inside = weights

    bin_indices = ((a_inside - bins_start) * (1.0 / bin_width)).astype(np.int64)
    return np.bincount(bin_indices, weights=weights_inside, minlength=num_bins)


def group_boolean_series(series, max_consecutive_false=5, min_length=5, min_count=0):
    """Imperative algorithm to identify sequences of mostly True values, under the conditions imposed by the parameters:

    :param series: Sequence of Booleans to group
    :type series: array_like

    :param max_consecutive_false: Maximum number of consecutive Falsey values to accept inside a group
    :type max_consecutive_false: int

    :param min_length: Minimum group length (right bound - left bound)
    :type min_length: int

    :param min_count: Minimum group size (number of Truthy values inside group bounds)
    :type min_count: int
    """

    groups = set()

    group_start = 0   # Beginindex van het huidige group
    gap_size = 0        # Lengte van de rij nee'tjes die nu wordt belopen
    true_count = 0      # Aantal ja'tjes dat is gevonden in deze group

    for i, x in enumerate(series):
        if x:  # We doorlopen ja'tjes
            true_count += 1
            if gap_size > max_consecutive_false:   # Einde group
                group_end = i - gap_size
                if group_end - group_start >= min_length and true_count > min_count:
                    # group was lang genoeg en heeft genoeg ja'tjes:
                    groups.add((group_start, group_end))

                # Begin een nieuwe group
                group_start = i
                true_count = 1

            gap_size = 0  # We doorlopen geen nee'tjes (meer)

        if not x:  # We doorlopen nee'tjes
            gap_size += 1

    group_end = len(series) - gap_size
    if group_end - group_start >= min_length and true_count >= min_count:
        # group was lang genoeg en heeft genoeg ja'tjes:
        groups.add((group_start, group_end))
    return groups


def clusterize_pinta(circuit, placeinterval=10, timeinterval=np.timedelta64(7, 'D'), sensitivity=1.0, name="Pinta"):
    """
    Algorithm that identifies clusters by using the fact that a lot of 2D-bins have the same amount of partial discharges. If the "gap" between two bins is too high, it means there is something going on with the bin. It uses the following parameters:

    :param circuit: The circuit the clusterize.
    :type circuit: class:`clusterizer.circuit.MergedCircuit`

    :param placeinterval: place bin width (m)
    :type binLengthY: float, optional

    :param timeinterval: time bin width (timedelta64)
    :type timeinterval: numpy.timedelta64, optional

    :param sensitivity: The higher this value, the more clusters the algorithm will find.
    :type minPts: float, optional

    :param name: The name of the algorithm (for `Cluster.found_by`)
    :type name: string, optional

    :return: found clusters
    :rtype: object of class:`clusterizer.cluster.ClusterEnsemble`
    """
    def track_groups(elt, todo, ijlist):
        if elt in ijlist:
            todo += [elt]
            ijlist.remove(elt)

    def flood_fill(grid, condition):
        sizex, sizey = grid.shape
        ijlist = []
        for i in range(sizex):
            for j in range(sizey):
                if grid[i, j] >= condition:
                    ijlist += [[i, j]]
        groups = []
        groupcount = 0
        for ij in ijlist:
            groups += [[ij]]
            groupstart = True
            todo = [ij]
            ijlist.remove(ij)
            while len(todo) > 0:
                for p in todo:
                    track_groups([p[0]+1, p[1]], todo, ijlist)
                    track_groups([p[0]-1, p[1]], todo, ijlist)
                    track_groups([p[0], p[1]+1], todo, ijlist)
                    track_groups([p[0], p[1]-1], todo, ijlist)
                    if not groupstart:
                        groups[groupcount] += [p]
                    groupstart = False
                    todo.remove(p)
            groupcount += 1
        return np.array(groups)

    invsensitivity = 1.0 / sensitivity

    locations = circuit.pd["Location in meters (m)"][circuit.pd_occured]
    times = circuit.pd["Date/time (UTC)"][circuit.pd_occured]
    mintime = times.values[0]
    maxplace = circuit.circuitlength
    maxtime = times.values[-1]

    # create bins:

    times_float = times.values.astype(float)

    mintime_float = float(mintime)
    maxtime_float = float(maxtime)

    loc_bins = np.arange(0, maxplace, placeinterval)
    time_bins = np.arange(mintime_float, maxtime_float, float(np.timedelta64(timeinterval, "ns")))
    grid, _, _ = np.histogram2d(locations, times_float, bins=[loc_bins, time_bins])

    #determine the minimum amount of partial discharges needed for a bin to be part of a cluster

    grid_flattened = np.sort(grid, axis=None)
    gridlength = len(grid_flattened)
    saved_ratios = deque([np.inf] * 10, maxlen=10)
    min_ratio = 0
    min_index = 0
    for i in range(gridlength-1, 0, -1):
        ratio = grid_flattened[i] - invsensitivity * i
        if ratio <= min_ratio:
            min_ratio = ratio
            min_index = i
        elif all(ratio > saved for saved in saved_ratios):
            break
        saved_ratios.append(ratio)
    minval = grid_flattened[min_index]

    # group data

    groups = flood_fill(grid, minval)
    minplacezzzzz = np.zeros(len(groups))
    maxplacezzzzz = np.zeros(len(groups))
    mintimezzzzz = np.empty(len(groups), dtype='datetime64[s]')
    maxtimezzzzz = np.empty(len(groups), dtype='datetime64[s]')
    for i in range(len(groups)):
        # groups[0] = [[1,20],[3,3],[5,5]]
        # minc =
        minc = np.amin(groups[i], axis=0)
        maxc = np.amax(groups[i], axis=0)
        minplacezzzzz[i] = minc[0]*placeinterval
        maxplacezzzzz[i] = (maxc[0]+1)*placeinterval
        mintimezzzzz[i] = mintime + minc[1] * timeinterval
        maxtimezzzzz[i] = mintime + (maxc[1]+1)*timeinterval
    clusters = ClusterEnsemble(Cluster({Rectangle(location_range=(minplacezzzzz[i], maxplacezzzzz[i]), time_range=(mintimezzzzz[i], maxtimezzzzz[i]), found_by=[name])}) for i in range(len(groups)))
    return clusters


def clusterize_DBSCAN(circuit, binLengthX = 2, binLengthY = 1, epsilon = 3, minPts = 125, shave = 0.01, name="DBSCAN"):
    """Identify two-dimensional clusters based on DBSCAN, a density based clustering alogrithm from python library scikit-learn. It uses the following parameters:

    :param circuit: The circuit the clusterize.
    :type circuit: class:`clusterizer.circuit.Circuit`

    :param binLengthX: Location bin width (m)
    :type binLengthX: float

    :param binLengthY: time bin width (weeks)
    :type binLengthY: float

    :param epsilon: radius of the neighborhoods that DBSCAN uses
    :type epsilon: float

    :param minPts: minimum amount of points in an epsilon-neighborhood to be recognized as a core point by DBSCAN
    :type minPts: float

    :param shave: percentage of points that are removed from the edges of the clusters, to make them fit better
    :type shave: float

    :param name: The name of the algorithm (for `Cluster.found_by`)
    :type name: string, optional

    :return: found clusters
    :rtype: object of class:`clusterizer.cluster.ClusterEnsemble`
    """

    # loading data
    pds = circuit.pd[["Location in meters (m)", "Date/time (UTC)"]][circuit.pd_occured]
    times = pds["Date/time (UTC)"]
    times2 = circuit.pd["Date/time (UTC)"]
    locations = pds["Location in meters (m)"]


    # the following block of code is from https://iscinumpy.gitlab.io/post/histogram-speeds-in-python/
    # making a histogram of the data
    vals = np.array(pds)

    for val in vals:
        val[1] = val[1].value/1000000000/60/60/24/7/binLengthY
    vals = vals.T
    starttime = times2[0].value/1000000000/60/60/24/7/binLengthY
    endtime = times2[len(circuit.pd)-1].value/1000000000/60/60/24/7/binLengthY
    endlocation = circuit.circuitlength
    bins = (int(endlocation/binLengthX), int(endtime-starttime))
    ranges = ((0,endlocation),(starttime,endtime))
    bins = np.asarray(bins).astype(np.int64)
    ranges = np.asarray(ranges).astype(np.float64)
    edges = (np.linspace(*ranges[0,:], bins[0]+1), np.linspace(*ranges[1,:], bins[1]+1))
    cuts = (vals[0]>=ranges[0,0]) & (vals[0]<ranges[0,1]) & (vals[1]>=ranges[1,0]) & (vals[1]<ranges[1,1])
    c = ((vals[0,cuts] - ranges[0,0]) / (ranges[0,1] - ranges[0,0]) * bins[0]).astype(np.int_)
    c += bins[0]*((vals[1,cuts] - ranges[1,0]) / (ranges[1,1] - ranges[1,0]) * bins[1]).astype(np.int_)
    weights = np.bincount(c, minlength=bins[0]*bins[1]).reshape(*bins)


    # reshaping and scaling the data to fit DBSCAN
    weights = weights.reshape(bins[0]*bins[1],1)
    data = np.mgrid[0:bins[1], 0:bins[0]].reshape(2,-1).T.astype(np.float64)
    data[:,[0, 1]] = data[:,[1, 0]]
    weightedData = np.concatenate((data,weights), axis = 1)

    # removing empty bins
    weightedDataNoZero = np.array([row for row in weightedData if row[2] > 0])
    sample_weight = weightedDataNoZero[:, 2]

    # DBSCAN
    labels = DBSCAN(eps=epsilon, min_samples=minPts).fit(weightedDataNoZero[:, [0,1]], sample_weight = weightedDataNoZero[:, 2] ).labels_

    # rescaling the data
    clusterAmount = len(set(labels))-1
    weightedDataNoZero[:, 2] = labels
    weightedDataNoZero[:,0] *= endlocation/bins[0]
    weightedDataNoZero[:,0] += endlocation/bins[0]/2
    weightedDataNoZero[:,1] += (starttime + (endtime-starttime)/bins[1]/2)

     # make "rough" clusters

    locLower = [min([row[0] for row in weightedDataNoZero if row[2] == i]) - endlocation/bins[0]/2 for i in range(clusterAmount)]
    locUpper = [max([row[0] for row in weightedDataNoZero if row[2] == i]) + endlocation/bins[0]/2 for i in range(clusterAmount)]
    timeLower = [np.datetime64(int((min([row[1] for row in weightedDataNoZero if row[2] == i]) - ((endtime-starttime)/bins[1]/2))*60*60*24*7*binLengthY), 's') for i in range(clusterAmount)]
    timeUpper = [np.datetime64(int((max([row[1] for row in weightedDataNoZero if row[2] == i]) + ((endtime-starttime)/bins[1]/2))*60*60*24*7*binLengthY), 's') for i in range(clusterAmount)]
    rectangles = set(Rectangle(location_range=(locLower[i], locUpper[i]), time_range=(timeLower[i], timeUpper[i])) for i in range(clusterAmount))

    # fit the clusters by shaving a small amount of points from the edges
    rectangles2 = set()
    for rectangle in rectangles:
        locationIndex = locations[locations >= rectangle.location_range[0]][locations <= rectangle.location_range[1]].index
        timeIndex = times[times >= rectangle.time_range[0]][times <= rectangle.time_range[1]].index
        index = [point for point in locationIndex if point in timeIndex]
        locations2 = locations.loc[index].sort_values()
        beginLoc = locations2.iloc[int(len(locations2)*shave)+1]
        endLoc = locations2.iloc[int(len(locations2)*(1-shave))-1]
        beginTime = np.datetime64(times.loc[index[int(len(index)*shave)+1]])
        endTime = np.datetime64(times.loc[index[int(len(index)*(1-shave))-1]])
        rectangles2.add(Rectangle(location_range=(beginLoc, endLoc), time_range=(beginTime, endTime), found_by=[name]))
    return(ClusterEnsemble(Cluster({r}) for r in rectangles2))


def clusterize_ensemble(circuit, algorithms=None, combine="and"):
    """
    Identify two dimensional clusters using multiple algorithms. The results are combined using the ClusterEnsemble class methods.
    algorithms should be an iterable containing algorithms. The algorithms should take as input a clusterizer.circuit.Circuit object and give as output a clusterizer.cluster.ClusterEnsemble object.
    Use combine to set the way in which Ensembles are combined. Set to "and" to &, "or" to |, "add" or "plus" to +.

    :param circuit: The circuit the clusterize.
    :type circuit: class:`clusterizer.circuit.Circuit`

    :param algorithms: List of algorithms (methods from this submodule) to be used. Defaults to [clusterize_poisson, clusterize_DBSCAN, clusterize_pinta].
    :type algorithms: iterable, optional

    :param add: Set to true to __add__ (+) the clusters together, set to false to __or__ (|) them together
    :type add: bool, optional
    """
    result = ClusterEnsemble(set())
    if algorithms is None:
        algorithms = [clusterize_poisson, clusterize_DBSCAN, clusterize_pinta]
    for alg in algorithms:
        clusters = alg(circuit)
        if "and" in combine:
            if not result:
                result = clusters
            else:
                result &= clusters
        elif "or" in combine:
            result |= clusters
        else:
            result += clusters
    return result


def warnings_to_clusters(circuit, include_noise_warnings=True, rectangle_width=None):
    """
    A clusterizer 'algorithm' that creates a Cluster for each warning given by DNV GL.

    :param circuit: The circuit to clusterize.
    :type circuit: class:`clusterizer.circuit.MergedCircuit`

    :param include_noise_warnings: When set to False, "Noise" warnings are skipped, and only level 1-3 warnings are converted.
    :type include_noise_warnings: bool, optional

    :param rectangle_width: Width (m) of the Rectangle to create. When set to `None`, 1% of the circuit length is used (0.5% at both sides).
    :type rectangle_width: float, optional
    """
    if circuit.warning is None or circuit.warning.empty or len(circuit.warning) == 0:
        return set()

    warning_rectangles = set()
    for i, w in circuit.warning.sort_values(by=['SCG warning level (1 to 3 or Noise)']).iterrows():
        # Using str key in dict instead of int to support 'Noise' warning
        level = str(w["SCG warning level (1 to 3 or Noise)"])

        if include_noise_warnings or not level == "N":
            warning_rectangles.add(Rectangle.from_circuit_warning(circuit, i, rectangle_width=rectangle_width))
    return ClusterEnsemble(Cluster({r}) for r in warning_rectangles)


def clusterize_Monte_Carlo(circuit, choices_div=100, found_div=50, choices_exact=None, found_exact=None, loc_rect_size=32, time_rect_size=np.timedelta64(6, 'D'), name="Monte Carlo"):
    """
    Randomized Monte Carlo algorithm.
    Uses random PD choices to determine Clusters. Number of PDs is influenced by circuit length, total recorded circuit time and choices_div.
    Each random PD gets its own Rectangle of size loc_rect_size * time_rect_size.
    Takes the __or__ (|) over all Rectangles and looks at how many PDs are associated with the result.
    If there are enough (influenced by circuit length, total recorded circuit time and choices_div*found_div), the Cluster is accepted as valid

    Increasing choices_div makes the algorithm stricter
    Increasing found_div makes the algorithm more lenient

    choices_exact and found_exact can be set instead of choices_div and found_div
    In this case, the exact values are used for the number of random choices and the number of points that need to have found a cluster for it to be accepted
    If they are set to None, the dynamic calculation with choices_div and found_div is used instead

    :param circuit: The circuit to clusterize
    :type circuit: class:`clusterizer.circuit.MergedCircuit`

    :param choices_div: Magic factor that determines how many random choices are made
    :type choices_div: int, optional

    :param found_div: Magic factor that determines how many random PDs need to have found a cluster before it is seen as abnormal
    :type found_div: int, optional

    :choices_exact: None to use dynamic calculation, set to a number to use that exact number of random points
    :type choics_exact: int or None, optional

    :found_exact: None to use dynamic calculation, set to a number to use that exact number of points before a cluster is accepted
    :type found_exact: int or None, optional

    :param loc_rect_size: The size of rectangles in the location dimension
    :type loc_rect_size: int, optional

    :param time_rect_size: The size of rectangles in the time dimension
    :type time_rect_size: class:`numpy.timedelta64`, optional

    :param name: The name of the algorithm (for `Cluster.found_by`)
    :type name: string, optional

    :return: found clusters
    :rtype: object of class:`clusterizer.cluster.ClusterEnsemble`
    """
    locations = circuit.pd["Location in meters (m)"][circuit.pd_occured]
    times = circuit.pd["Date/time (UTC)"][circuit.pd_occured]

    if choices_exact is None:
        time_factor = (times[times.index[-1]] - times[times.index[0]]) / np.timedelta64(30, 'D')
        num = int(circuit.circuitlength * time_factor)
        chosen_pds = np.random.randint(len(locations), size=num // choices_div)
    else:
        chosen_pds = np.random.randint(len(locations), size=choices_exact)

    chosen_locations = locations.iloc[chosen_pds].values
    chosen_times = times.iloc[chosen_pds].values

    xlength = loc_rect_size // 2
    ylength = time_rect_size // 2
    rectangles = set()
    for i, point in enumerate(zip(chosen_locations, chosen_times)):
        rectangles.add(Rectangle(
            location_range=(point[0]-xlength/2, point[0]+xlength/2),\
            time_range=(point[1]-ylength/2, point[1]+ylength/2),\
            found_by={str(i)}))

    clusters = {Cluster({r}) for r in rectangles}
    reduced = functools.reduce(operator.__or__, clusters)
    if found_exact is None:
        highly_found = [x for x in reduced if len(x.found_by) > num // (choices_div*found_div)]
    else:
        highly_found = [x for x in reduced if len(x.found_by) > found_exact]
    for r in highly_found:
        r.found_by = {name}
    return ClusterEnsemble.from_iterable(highly_found)<|MERGE_RESOLUTION|>--- conflicted
+++ resolved
@@ -1,8 +1,5 @@
-<<<<<<< HEAD
 from collections import deque
 import math
-=======
->>>>>>> 030a2979
 import numpy as np
 import scipy.stats
 import functools
