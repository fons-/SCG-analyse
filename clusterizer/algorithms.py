--- conflicted
+++ resolved
@@ -125,8 +125,8 @@
     if cluster_end - cluster_start >= min_length and true_count >= min_count:
         # Cluster was lang genoeg en heeft genoeg ja'tjes:
         clusters.add((cluster_start, cluster_end))
-<<<<<<< HEAD
     return clusters
+
 
 def clusterize_density(file,probability=0.01,placeint=10,timeint=7*24*60):
     """Algorithm finding two-dimensional clusters based on differences in density. It uses the following parameters:
@@ -301,6 +301,3 @@
         endTime = np.datetime64(times.loc[index[int(len(index)*(1-shave))-1]]) 
         clusters2.add(Cluster(location_range=(beginLoc, endLoc), time_range=(beginTime, endTime)))
     return(clusters2)
-=======
-    return clusters
->>>>>>> c79351b5
