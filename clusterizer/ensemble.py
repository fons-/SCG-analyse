from functools import total_ordering
import numpy as np
import pandas as pd
from . import cluster


class ClusterSet:
    """
    A set of Cluster objects
    In a ClusterEnsemble, this represents one cluster
    """
    def __init__(self, clusters):
        self.clusters = set(clusters)

    def __str__(self):
        result = "{"
        for c in self.clusters:
            result += str(c) + "\n"
        return result[:-1] + "}"

    def __repr__(self):
        return str(self)

    def __bool__(self):
        return bool(self.clusters)

    def __len__(self):
        return len(self.clusters)

    def __iter__(self):
        return self.clusters.__iter__()

    def get_clusters(self):
        return self.clusters

    def as_set(self):
        return set(self.clusters)

    def as_list(self):
        return list(self.clusters)

    def disjunct(self, other):
        return not bool(self & other)

    def __and__(self, other):
        result = set()
        for c1 in self:
            for c2 in other:
                overlap = c1 & c2
                if overlap is not None:
                    result.add(overlap)
        return ClusterSet(result)

    def __mul__(self, other):
        return self & other

    def __or__(self, other):
        if self.disjunct(other):
            return ClusterSet(self.clusters | other.clusters)
        result = ClusterSet(self.clusters)
        helper = ClusterSet(other.clusters)
        while helper:
            helpercur = helper.clusters.pop()
            for clust in result:
                if not helpercur.disjunct(clust):
                    helper.clusters.add(helpercur | clust)
                    result.clusters.remove(clust)
                    break
            else:
                result.clusters.add(helpercur)
        return result

    def __add__(self, other):
        if self.disjunct(other):
            return ClusterSet(self.clusters | other.clusters)
        result = ClusterSet(self.clusters)
        helper = ClusterSet(other.clusters)
        while helper:
            helpercur = helper.clusters.pop()
            for clust in result:
                if not helpercur.disjunct(clust):
                    helper.clusters |= helpercur + clust
                    result.clusters.remove(clust)
                    break
            else:
                result.clusters.add(helpercur)
        return result

    def get_partial_discharges(self, circuit):
        partial_discharges = None
        for c in self.clusters:
            if partial_discharges is None:
                partial_discharges = c.get_partial_discharges(circuit)
            else:
                partial_discharges = pd.concat([partial_discharges, c.get_partial_discharges(circuit)], ignore_index=True)
        return partial_discharges

<<<<<<< HEAD
=======
    def most_confident(self):
        result = set()
        confidence = 0
        for cluster in self:
            if len(cluster.found_by) > confidence:
                result = set([cluster])
                confidence = len(cluster.found_by)
            elif len(cluster.found_by) == confidence:
                result.add(cluster)
        return ClusterSet(result)
>>>>>>> 7b1c5839

class ClusterEnsemble:
    """
    A Cluster Ensemble should be a set of ClusterSet objects
    The whole set makes the ensemble
    Each set in the ensemble represents a cluster of arbitrary shape
    The Cluster objects in each ClusterSet are 'rectangels' which combine to make a cluster
    """

    def __init__(self, sets):
        self.sets = set(sets)

    @staticmethod
    def from_iterable(cluster_iterable):
        ensemble = set()
        for x in cluster_iterable:
            ensemble.add(ClusterSet([x]))
        return ClusterEnsemble(ensemble)

    def __str__(self):
        result = "{"
        for c in self:
            result += str(c) + "\n"
        return result[:-1] + "}"

    def __repr__(self):
        return str(self)

    def __hash__(self):
        hashed = 0
        for c in self.sets:
            hashed += hash(c)
        return hashed

    def __iter__(self):
        return self.sets.__iter__()

    def __bool__(self):
        return bool(self.sets)

    def __len__(self):
        return len(self.sets)

    def get_clusters(self):
        result = set()
        for s in self.sets:
            for clust in s:
                result.add(clust)
        return result

    def flatten(self):
        result = set()
        for clusterset in self:
            result |= clusterset.as_set()
        return ClusterEnsemble([ClusterSet(result)])

    def as_set(self):
        return self.sets

    def as_list(self):
        return list(self.sets)

    def disjunct(self, other):
        return not bool(self & other)

    def __and__(self, other):
        result = set()
        for cs1 in self:
            for cs2 in other:
                overlap = cs1 & cs2
                if overlap:
                    result.add(overlap)
        return result

    def __or__(self, other):
        if self.disjunct(other):
            return ClusterEnsemble(self.sets | other.sets)
        result = ClusterEnsemble(self.sets)
        helper = ClusterEnsemble(other.sets)
        while helper:
            helpercur = helper.sets.pop()
            for rcur in result:
                if not helpercur.disjunct(rcur):
                    helper.sets.add(helpercur | rcur)
                    result.sets.remove(rcur)
                    break
            else:
                result.sets.add(helpercur)
        return result

    def __add__(self, other):
        if self.disjunct(other):
            return ClusterEnsemble(self.sets | other.sets)
        result = ClusterEnsemble(self.sets)
        helper = ClusterEnsemble(other.sets)
        while helper:
            helpercur = helper.sets.pop()
            for rcur in result:
                if not helpercur.disjunct(rcur):
                    helper.sets.add(helpercur + rcur)
                    result.sets.remove(rcur)
                    break
            else:
                result.sets.add(helpercur)
        return result

    def most_confident(self):
        result = set()
        for clusterset in self:
            result.add(clusterset.most_confident())
        return ClusterEnsemble(result)
<|MERGE_RESOLUTION|>--- conflicted
+++ resolved
@@ -95,8 +95,6 @@
                 partial_discharges = pd.concat([partial_discharges, c.get_partial_discharges(circuit)], ignore_index=True)
         return partial_discharges
 
-<<<<<<< HEAD
-=======
     def most_confident(self):
         result = set()
         confidence = 0
@@ -107,7 +105,6 @@
             elif len(cluster.found_by) == confidence:
                 result.add(cluster)
         return ClusterSet(result)
->>>>>>> 7b1c5839
 
 class ClusterEnsemble:
     """
@@ -218,4 +215,4 @@
         result = set()
         for clusterset in self:
             result.add(clusterset.most_confident())
-        return ClusterEnsemble(result)
+        return ClusterEnsemble(result)