import datetime
import matplotlib.pyplot as plt
import numpy as np
<<<<<<< HEAD
from . import cluster
=======
import pandas as pd
>>>>>>> f64ab03a


def axis_is_in_datetime_format(axis):
    """Used to check whether a previous plot on the `ax` was a time series.
    Note that `axis` is not the same as `ax`, but rather the x or y axis of `ax` (_axes_).
    """
    return type(axis.get_major_formatter()) == pd.plotting._converter.PandasAutoDateFormatter


def draw_location_time_scatter(circuit, ax=None, dot_size_to_charge_ratio=1e4, dot_colors="black"):
    """Draw a location (x) vs time (y) scatter plot.

    :param circuit: Circuit object containing PD series to plot
    :type circuit: class:`clusterizer.circuit.MergedCircuit`

    :param ax: Axes to draw on. Defaults to `plt.gca()`
    :type ax: class:`matplotlib.axes.Axes`, optional

    :param dot_size_to_charge_ratio: Conversion factor: picocoulomb/pixel. Set to `None` to draw all PDs the same size.
    :type dot_size_to_charge_ratio: float, optional

    :param dot_colors: A single color or a list of colors to use as dot colors.
    :type dot_colors: color, optional

    """
    if ax is None:
        ax = plt.gca()

    locations = circuit.pd['Location in meters (m)'][circuit.pd_occured]
    times = circuit.pd['Date/time (UTC)'][circuit.pd_occured]
    charges = circuit.pd['Charge (picocoulomb)'][circuit.pd_occured]
    if dot_size_to_charge_ratio is None:
        ax.scatter(x=locations, y=times, s=0.1, c=dot_colors)
    else:
        ax.scatter(x=locations, y=times, s=charges/dot_size_to_charge_ratio, c=dot_colors, label="Circuit {0}".format(circuit.circuitnr))
    ax.set_xlabel("Location (m)")
    ax.set_ylabel("Date")


def draw_location_hist(circuit, weigh_charges=False, ax=None, bins=None, color='black'):
    """Draw a histogram of PD locations.

    :param circuit: Circuit object containing PD series to plot
    :type circuit: class:`clusterizer.circuit.MergedCircuit`

    :param weigh_charges: When set to `True`, PD charges are accumulated. otherwise PD occurences are counted.
    :type weigh_charges: bool, optional

    :param bins: When set to `None` (the default value), uniformly spaced bins of width 4 meters are used. If `bins` is a sequence, it defines a monotonically increasing array of bin edges, including the rightmost edge, allowing for non-uniform bin widths.
    :type bins: Union[list,numpy.ndarray], optional

    :param ax: Axes to draw on. Defaults to `plt.gca()`
    :type ax: class:`matplotlib.axes.Axes`, optional

    :param color: Bar color
    :type color: color, optional

    :return: Array of histogram values, corresponding to accumulated bin content.
    :rtype: numpy.ndarray
    """
    if ax is None:
        ax = plt.gca()
    if bins is None:
        bins = np.arange(0, circuit.circuitlength+4.0, 4.0)
    hist_weights = None
    if weigh_charges:
        hist_weights = circuit.pd["Charge (picocoulomb)"]

    counts, _, _ = ax.hist(circuit.pd["Location in meters (m)"], weights=hist_weights, bins=bins, color=color, label="Circuit {0}".format(circuit.circuitnr))
    ax.set_xlabel("Location (m)")
    ax.set_ylabel("Number of PDs")


def draw_time_hist(circuit, partial_discharges=None, weigh_charges=False, ax=None, bins=None, sort=False, color='black'):
    """
    Draw a histogram, binning partial discharges along the time dimension.
    
    :param circuit: Circuit object
    :type circuit: class:`clusterizer.circuit.MergedCircuit`
    
    :param partial_discharges: The partial discharges to be used to make the histogram. When set to None, circuit.pd[circuit.pd_occured] is used as a default.
    :type partial_discharges: class:`pandas.core.frame.DataFrame`, optional
    
    :param weigh_charges: When set to `True`, PD charges are accumulated. otherwise PD occurences are counted.
    :type weigh_charges: bool, optional
    
    :param ax: Axes to draw on. Defaults to `plt.gca()`
    :type ax: class:`matplotlib.axes.Axes`, optional
    
    :param bins: When set to `None` (the default value), uniformly spaced bins of 1 day are used. If `bins` is a sequence, it defines a monotonically increasing array of bin edges, including the rightmost edge, allowing for non-uniform bin widths.
    :type bins: Union[list,numpy.ndarray], optional
    
    :param sort: Indicates if the histogram should be sorted according to number of PDs in each bin
    :type sort: bool, optional
    
    :param color: Bar color
    :type color: color, optional
    """
    if ax is None:
        ax = plt.gca()
    if partial_discharges is None:
        partial_discharges = circuit.pd[circuit.pd_occured]
    time_column, location_column, charge_column = circuit.pd.columns
    convert_times = lambda s: datetime.datetime.strptime(str(s), "%Y-%m-%d %H:%M:%S")
    times = partial_discharges[time_column].apply(convert_times)
    if bins is None: 
        start_time = times[times.index[0]]
        stop_time = times[times.index[-1]]
        bins = np.arange(start = start_time, stop = stop_time, step = datetime.timedelta(days=1))
    hist_weights = None
    if weigh_charges:
        hist_weights = partial_discharges[charge_column]
        
    hist, bins = np.histogram(times, bins, weights=hist_weights)
    width = 1
        
    if sort:
        hist = sorted(hist)
        center = np.arange(0, 100, 100/len(hist))
        ax.bar(center, hist, align='center', width=width, color=color)
        ax.set_xlabel("Percentage of bins")
    else:
        bins_conv = np.array(list(map(convert_times, list(map(pd.Timestamp, bins)))))
        delta = (bins[:-1] - bins[1:])/2
        center = bins[1:] + delta
        ax.bar(center, hist, align='center', width=width, color=color)
        ax.set_xlabel("Time")
    ax.set_title("Circuit {0}, from {1} meter to {2} meter".format(circuit.circuitnr, round(partial_discharges[location_column][partial_discharges.index[0]], 1), round(partial_discharges[location_column][partial_discharges.index[-1]], 1)))
    ax.set_ylabel("Number of PDs")


def overlay_warnings(circuit, ax=None, opacity=.3, line_width=None, add_to_legend=True):
    """Draw colored lines for every warning in the circuit. Useful when the same axis was used to draw a location time scatter plot.

    :param circuit: Circuit object containing warning series to plot
    :type circuit: class:`clusterizer.circuit.MergedCircuit`

    :param ax: Axes to draw on. Defaults to `plt.gca()`
    :type ax: class:`matplotlib.axes.Axes`, optional

    :param opacity: Fill opacity (1=opaque; 0=invisible)
    :type opacity: float, optional

    :param line_width: Width of warning line. Defaults to 1% of circuit length.
    :type line_width: float, optional

    :param add_to_legend: Label warning colors?
    :type add_to_legend: bool, optional
    """
    if circuit.warning is None or circuit.warning.empty or len(circuit.warning) == 0:
        return
    if ax is None:
        ax = plt.gca()

    warningcolors = {'1': 'yellow', '2': 'orange', '3': 'red', 'N': 'green'}
    colors_added_to_legend = set()
    for i, w in circuit.warning.sort_values(by=['SCG warning level (1 to 3 or Noise)']).iterrows():
        # Using str key in dict instead of int to support 'Noise' warning
        level = str(w["SCG warning level (1 to 3 or Noise)"])
        label = "Warning " + level if (level not in colors_added_to_legend and add_to_legend) else None
        colors_added_to_legend.add(level)

        cluster_created_from_warning = cluster.Cluster.from_circuit_warning(circuit, i, cluster_width=line_width)
        overlay_cluster(cluster_created_from_warning, ax=ax, color=warningcolors[level], opacity=opacity, label=label)


def overlay_cluster_collection(clusters, ax=None, color=None, opacity=.3):
    """Draw shaded rectangles matching the cluster dimensions. Useful when the same axis was used to draw a location time scatter plot.

    :param circuit: Cluster objects with time or location bounds defined.
    :type circuit: list of class:`clusterizer.cluster.Cluster`

    :param ax: Axes to draw on. Defaults to `plt.gca()`
    :type ax: class:`matplotlib.axes.Axes`, optional

    :param color: Fill color
    :type color: color, optional

    :param opacity: Fill opacity (1=opaque; 0=invisible)
    :type opacity: float, optional
    """
    for c in clusters:
        overlay_cluster(c, ax, color, opacity)


def overlay_cluster(cluster, ax=None, color=None, opacity=.3, label=None):
    """Draw a shaded rectangle matching the cluster dimensions. Useful when the same axis was used to draw a location time scatter plot.

    :param circuit: Cluster object with time or location bounds defined.
    :type circuit: class:`clusterizer.cluster.Cluster`

    :param ax: Axes to draw on. Defaults to `plt.gca()`
    :type ax: class:`matplotlib.axes.Axes`, optional

    :param color: Fill color
    :type color: color, optional

    :param opacity: Fill opacity (1=opaque; 0=invisible)
    :type opacity: float, optional

    :param label: Label to add to the legend
    :type label: str, optional
    """
    if ax is None:
        ax = plt.gca()

    # TODO: warn user when overlaying an empty plot
    show_date = cluster.time_range is not None and axis_is_in_datetime_format(ax.yaxis)

    loc = list(cluster.location_range)
    dates = cluster.time_range
    if show_date:
        overlay_boolean_series([True, True], loc=loc, ax=ax, y1=dates[0], y2=dates[1], color=color, opacity=opacity, label=label)
    else:
        overlay_boolean_series([True, True], loc=loc, ax=ax, color=color, opacity=opacity, label=label)


def overlay_boolean_series(values, loc=None, ax=None, y1=None, y2=None, color='yellow', opacity=.3, label=None):
    """Overlay a series of vertical colored stripes at locations in `loc` where the corresponding element of `values` is truthy.

    :param loc: Locations to draw boolean values. (If the plot contains binned data, `bins[:-1]` would be a logical choice.) Defaults to equal division of the x-axis.
    :type loc: Union[list,numpy.ndarray], optional

    :param ax: Axes to draw on. Defaults to `plt.gca()`
    :type ax: class:`matplotlib.axes.Axes`, optional

    :param y1: Lower edge of shaded area. Defaults to `ax.get_ylim()[0]`.
    :type y1: Union[float, list, numpy.ndarray], optional

    :param y2: Upper edge of shaded area. Defaults to `ax.get_ylim()[1]`.
    :type y2: Union[float, list, numpy.ndarray], optional

    :param color: Fill color
    :type color: color, optional

    :param opacity: Fill opacity (1=opaque; 0=invisible)
    :type opacity: float, optional

    :param label: Label to add to the legend
    :type label: str, optional
    """
    if ax is None:
        ax = plt.gca()
    ymin, ymax = ax.get_ylim()
    xmin, xmax = ax.get_xlim()
    y_lower = ymin if y1 is None else y1
    y_upper = ymax if y2 is None else y2

    if loc is None:
        loc = np.linspace(xmin, xmax, num=len(values))

    ax.fill_between(loc, y1=y_lower, y2=y_upper, where=values, color=color, alpha=opacity, label=label)
    
    # Omdat het gekleurde gebied misschien doorloopt tot de boven- en onderkanten van het plotgebied, wordt het plotgebied door matplotlib automatisch vergroot om dit te laten passen. Dit doen we ongedaan:
    ax.set_ylim(ymin, ymax)<|MERGE_RESOLUTION|>--- conflicted
+++ resolved
@@ -1,11 +1,8 @@
 import datetime
 import matplotlib.pyplot as plt
 import numpy as np
-<<<<<<< HEAD
+import pandas as pd
 from . import cluster
-=======
-import pandas as pd
->>>>>>> f64ab03a
 
 
 def axis_is_in_datetime_format(axis):
