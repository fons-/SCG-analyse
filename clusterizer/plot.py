import datetime
import matplotlib.pyplot as plt
import numpy as np
import pandas as pd
from . import algorithms
import functools


def axis_is_in_datetime_format(axis):
    """Used to check whether a previous plot on the `ax` was a time series.
    Note that `axis` is not the same as `ax`, but rather the x or y axis of `ax` (_axes_).
    """
    return type(axis.get_major_formatter()) == pd.plotting._converter.PandasAutoDateFormatter


def draw_location_time_scatter(circuit, ax=None, dot_size_to_charge_ratio=5e3, dot_colors="black", add_to_legend=False, set_title=True):
    """Draw a location (x) vs time (y) scatter plot.

    :param circuit: Circuit object containing PD series to plot
    :type circuit: class:`clusterizer.circuit.MergedCircuit`

    :param ax: Axes to draw on. Defaults to `plt.gca()`
    :type ax: class:`matplotlib.axes.Axes`, optional

    :param dot_size_to_charge_ratio: Conversion factor: picocoulomb/pixel. Set to `None` to draw all PDs the same size.
    :type dot_size_to_charge_ratio: float, optional

    :param dot_colors: A single color or a list of colors to use as dot colors.
    :type dot_colors: color, optional

    :param add_to_legend: Label circuit number?
    :type add_to_legend: bool, optional

    :param set_title: When True, axis title will be set to 'Circuit ~circuitnr~'.
    :type set_title: bool
    """
    if ax is None:
        ax = plt.gca()
    label = "Circuit {0}".format(circuit.circuitnr) if add_to_legend else ""

    locations = circuit.pd['Location in meters (m)'][circuit.pd_occured].values
    times = circuit.pd['Date/time (UTC)'][circuit.pd_occured].values
    charges = circuit.pd['Charge (picocoulomb)'][circuit.pd_occured].values
    if dot_size_to_charge_ratio is None:
        ax.scatter(x=locations, y=times, s=0.1, c=dot_colors, marker='8', edgecolors="none")
    else:
        ax.scatter(x=locations, y=times, s=charges/dot_size_to_charge_ratio, c=dot_colors, label=label, marker='8', edgecolors="none")

    ax.set_xlabel("Location (m)")
    ax.set_ylabel("Date")
    if set_title:
        ax.set_title("Circuit {0}".format(circuit.circuitnr))


def draw_location_hist(circuit, weigh_charges=False, ax=None, bins=None, color='black', add_to_legend=False, set_title=True):
    """Draw a histogram of PD locations.

    :param circuit: Circuit object containing PD series to plot
    :type circuit: class:`clusterizer.circuit.MergedCircuit`

    :param weigh_charges: When set to `True`, PD charges are accumulated. otherwise PD occurences are counted.
    :type weigh_charges: bool, optional

    :param bins: When set to `None` (the default value), uniformly spaced bins of width 4 meters are used. If `bins` is a sequence, it defines a monotonically increasing array of bin edges, including the rightmost edge, allowing for non-uniform bin widths.
    :type bins: Union[list,numpy.ndarray], optional

    :param ax: Axes to draw on. Defaults to `plt.gca()`
    :type ax: class:`matplotlib.axes.Axes`, optional

    :param color: Bar color
    :type color: color, optional

    :param add_to_legend: Label circuit number?
    :type add_to_legend: bool, optional

    :param set_title: When True, axis title will be set to 'Circuit ~circuitnr~'.
    :type set_title: bool

    :return: Array of histogram values, corresponding to accumulated bin content.
    :rtype: numpy.ndarray
    """
    if ax is None:
        ax = plt.gca()
    if bins is None:
        bins = np.arange(0, circuit.circuitlength+4.0, 4.0)
    hist_weights = None
    if weigh_charges:
        hist_weights = circuit.pd["Charge (picocoulomb)"]
    label = "Circuit {0}".format(circuit.circuitnr) if add_to_legend else None

    counts, _, _ = ax.hist(circuit.pd["Location in meters (m)"], weights=hist_weights, bins=bins, color=color, label=label)
    ax.set_xlabel("Location (m)")
    ax.set_ylabel("Number of PDs")
    if set_title:
        ax.set_title("Circuit {0}".format(circuit.circuitnr))


def draw_time_hist(circuit, partial_discharges=None, weigh_charges=False, ax=None, bins=None, sort=False, color='black', set_title=True):
    """
    Draw a histogram, binning partial discharges along the time dimension.

    :param circuit: Circuit object
    :type circuit: class:`clusterizer.circuit.MergedCircuit`

    :param partial_discharges: The partial discharges to be used to make the histogram. When set to None, circuit.pd[circuit.pd_occured] is used as a default.
    :type partial_discharges: class:`pandas.core.frame.DataFrame`, optional

    :param weigh_charges: When set to `True`, PD charges are accumulated. otherwise PD occurences are counted.
    :type weigh_charges: bool, optional

    :param ax: Axes to draw on. Defaults to `plt.gca()`
    :type ax: class:`matplotlib.axes.Axes`, optional

    :param bins: When set to `None` (the default value), uniformly spaced bins of 1 day are used. If `bins` is a sequence, it defines a monotonically increasing array of bin edges, including the rightmost edge, allowing for non-uniform bin widths.
    :type bins: Union[list,numpy.ndarray], optional

    :param sort: Indicates if the histogram should be sorted according to number of PDs in each bin
    :type sort: bool, optional

    :param color: Bar color
    :type color: color, optional

    :param set_title: When True, axis title will be set to 'Circuit ~circuitnr~'.
    :type set_title: bool
    """
    if ax is None:
        ax = plt.gca()
    if partial_discharges is None:
        partial_discharges = circuit.pd[circuit.pd_occured]
    time_column, location_column, charge_column = circuit.pd.columns
    convert_times = lambda s: datetime.datetime.strptime(str(s), "%Y-%m-%d %H:%M:%S")
    times = partial_discharges[time_column].apply(convert_times)
    if bins is None:
        start_time = times[times.index[0]]
        stop_time = times[times.index[-1]]
        bins = np.arange(start = start_time, stop = stop_time, step = datetime.timedelta(days=1))
    hist_weights = None
    if weigh_charges:
        hist_weights = partial_discharges[charge_column]

    hist, bins = np.histogram(times, bins, weights=hist_weights)
    width = 1

    if sort:
        hist = sorted(hist)
        center = np.arange(0, 100, 100/len(hist))
        ax.bar(center, hist, align='center', width=width, color=color)
        ax.set_xlabel("Percentage of bins")
    else:
        #bins_conv = np.array(list(map(convert_times, list(map(pd.Timestamp, bins)))))
        delta = (bins[:-1] - bins[1:])/2
        center = bins[1:] + delta
        ax.bar(center, hist, align='center', width=width, color=color)
        ax.set_xlabel("Time")
    ax.set_title("Circuit {0}, from {1} meter to {2} meter".format(circuit.circuitnr, round(partial_discharges[location_column][partial_discharges.index[0]], 1), round(partial_discharges[location_column][partial_discharges.index[-1]], 1)))
    ax.set_ylabel("Number of PDs")
<<<<<<< HEAD
'''
def overlay_cable_config(circuit, ax=None, line_width=None,  joint_diff_colors=False, only_rmu=False,add_to_legend=False):   
    """Draw colored lines for every object in the circuit cableconfig. Useful when the same axis was used to draw a location time scatter plot.
    Tip: use `clusterizer.plot.legend_without_duplicate_labels(ax)` instead of `ax.legend()`.
=======
    if set_title:
        ax.set_title("Circuit {0}".format(circuit.circuitnr))
>>>>>>> 2be6f07b

    :param circuit: Circuit object containing warning series to plot
    :type circuit: class:`clusterizer.circuit.MergedCircuit`

<<<<<<< HEAD
    :param ax: Axes to draw on. Defaults to `plt.gca()`
    :type ax: class:`matplotlib.axes.Axes`, optional

    :param line_width: Width of joint line. Defaults to 1% of circuit length.
    :type line_width: float, optional

    :param add_to_legend: Label joint colors?
    :type add_to_legend: bool, optional
    """
    if ax is None:
        ax = plt.gca()
#    jointcolors = {'unknown': 'yellow', 'oil': 'orange', 'heat shrink': 'red', 'cold shrink': 'green'}
        
    
    
    cableconfig = circuit.cableconfig
    type_col, length_col, cum_length_col = cableconfig.columns
    
    jointcolors = {}
    rmu = cableconfig[cableconfig[type_col]=="RMU"]
    joints = cableconfig[ cableconfig[type_col].str.startswith("Joint") ]
    if(joint_diff_colors):
        for joint in joints:
            if(!joint[type_col] in jointcolors):
                jointcolors.add()
            ax.axvline(x=joint[cum_length_col], color=jointcolors[joint[type_col]], line_width=line_width if line_width!=None, label=joint[type_col] if add_to_legend)
                
    else:
        for joint_loc in joints[cum_length_col]:
            ax.axvline(x=joint_loc,color="red",line_width=line_width if line_width !=None)
    for rmu_loc in rmu[cum_length_col]:
        ax.axvline(x=rmu_loc,color="blue",line_width=line_width ifline_width !=None)
    
'''
def overlay_warnings(circuit, ax=None, opacity=.2, line_width=None, add_to_legend=True):
=======
def overlay_warnings(circuit, ax=None, opacity=.3, line_width=None, add_to_legend=True):
>>>>>>> 2be6f07b
    """Draw colored lines for every warning in the circuit. Useful when the same axis was used to draw a location time scatter plot.
    Tip: use `clusterizer.plot.legend_without_duplicate_labels(ax)` instead of `ax.legend()`.

    :param circuit: Circuit object containing warning series to plot
    :type circuit: class:`clusterizer.circuit.MergedCircuit`

    :param ax: Axes to draw on. Defaults to `plt.gca()`
    :type ax: class:`matplotlib.axes.Axes`, optional

    :param opacity: Fill opacity (1=opaque; 0=invisible)
    :type opacity: float, optional

    :param line_width: Width of warning line. Defaults to 1% of circuit length.
    :type line_width: float, optional

    :param add_to_legend: Label warning colors?
    :type add_to_legend: bool, optional
    """
    overlay_cluster_ensemble(algorithms.warnings_to_clusters(circuit, cluster_width=line_width), ax=ax, opacity=opacity, add_to_legend=add_to_legend)


def overlay_cluster_ensemble(cluster_ensemble, ax=None, color=None, opacity=.3, scale_opacity_by_found_by_count=True, add_to_legend=True, label=None):
    """Draw shaded rectangles matching the cluster dimensions. Useful when the same axis was used to draw a location time scatter plot.
    Tip: use `clusterizer.plot.legend_without_duplicate_labels(ax)` instead of `ax.legend()`.

    :param circuit: Set of Clusters to draw.
    :type circuit: object of class:`clusterizer.cluster.ClusterEnsemble`

    :param ax: Axes to draw on. Defaults to `plt.gca()`
    :type ax: class:`matplotlib.axes.Axes`, optional

    :param color: Fill color
    :type color: color, optional

    :param opacity: Fill opacity (1=opaque; 0=invisible)
    :type opacity: float, optional

    :param scale_opacity_by_found_by_count: When set to True, the draw opacity equals: `opacity * len(cluster.found_by)`.
    :type scale_opacity_by_found_by_count: True

    :param add_to_legend: Use the clusters' 'found_by' set as legend label?
    :type add_to_legend: bool, optional

    :param label: A custom legend label, overrides default labeling
    :type label: str, optional
    """
    for c in cluster_ensemble:
        overlay_cluster(c, ax, color, opacity, scale_opacity_by_found_by_count=scale_opacity_by_found_by_count, add_to_legend=add_to_legend, label=label)


def overlay_cluster(cluster, ax=None, color=None, opacity=.3, scale_opacity_by_found_by_count=True, add_to_legend=True, label=None):
    """Draw shaded rectangles matching the cluster dimensions. Useful when the same axis was used to draw a location time scatter plot.
    Tip: use `clusterizer.plot.legend_without_duplicate_labels(ax)` instead of `ax.legend()`.

    :param circuit: Cluster object with time or location bounds defined.
    :type circuit: object of class:`clusterizer.cluster.Cluster`

    :param ax: Axes to draw on. Defaults to `plt.gca()`
    :type ax: class:`matplotlib.axes.Axes`, optional

    :param color: Fill color
    :type color: color, optional

    :param opacity: Fill opacity (1=opaque; 0=invisible)
    :type opacity: float, optional

    :param scale_opacity_by_found_by_count: When set to True, the draw opacity equals: `opacity * len(cluster.found_by)`.
    :type scale_opacity_by_found_by_count: True

    :param add_to_legend: Use the clusters' 'found_by' set as legend label?
    :type add_to_legend: bool, optional

    :param label: A custom legend label, overrides default labeling
    :type label: str, optional
    """
    for r in cluster:
        overlay_rectangle(r, ax, color, opacity, scale_opacity_by_found_by_count=scale_opacity_by_found_by_count, add_to_legend=add_to_legend, label=label)


def overlay_rectangle(rectangle, ax=None, color=None, opacity=.3, scale_opacity_by_found_by_count=True, add_to_legend=True, label=None):
    """Draw a shaded rectangle matching the rectangle dimensions. Useful when the same axis was used to draw a location time scatter plot.

    :param rectangle: Rectangle object with time or location bounds defined.
    :type rectangle: class:`clusterizer.cluster.Rectangle`

    :param ax: Axes to draw on. Defaults to `plt.gca()`
    :type ax: class:`matplotlib.axes.Axes`, optional

    :param color: Fill color
    :type color: color, optional

    :param opacity: Fill opacity (1=opaque; 0=invisible)
    :type opacity: float, optional

    :param scale_opacity_by_found_by_count: When set to True, the draw opacity equals: `opacity * len(cluster.found_by)`.
    :type scale_opacity_by_found_by_count: True

    :param add_to_legend: Use the cluster's 'found_by' set as legend label?
    :type add_to_legend: bool, optional

    :param label: A custom legend label, overrides default labeling
    :type label: str, optional
    """
    if rectangle is None:
        return
    if ax is None:
        ax = plt.gca()

    # TODO: warn user when overlaying an empty plot
    show_date = rectangle.time_range is not None and axis_is_in_datetime_format(ax.yaxis)

    clabel = None
    if add_to_legend and rectangle.found_by:
        clabel = "Found by {}".format("; ".join(rectangle.found_by))
    if label is not None:
        clabel = label

    if color is None:
        color = generate_color_from_string(clabel)

    if scale_opacity_by_found_by_count:
        opacity = np.min([1.0, opacity * len(rectangle.found_by)])

    loc = list(rectangle.location_range)
    dates = rectangle.time_range
    if show_date:
        overlay_boolean_series([True, True], loc=loc, ax=ax, y1=dates[0], y2=dates[1], color=color, opacity=opacity, label=clabel)
    else:
        overlay_boolean_series([True, True], loc=loc, ax=ax, color=color, opacity=opacity, label=clabel)


def overlay_boolean_series(values, loc=None, ax=None, y1=None, y2=None, color='yellow', opacity=.3, label=None):
    """Overlay a series of vertical colored stripes at locations in `loc` where the corresponding element of `values` is truthy.

    :param loc: Locations to draw boolean values. (If the plot contains binned data, `bins[:-1]` would be a logical choice.) Defaults to equal division of the x-axis.
    :type loc: Union[list,numpy.ndarray], optional

    :param ax: Axes to draw on. Defaults to `plt.gca()`
    :type ax: class:`matplotlib.axes.Axes`, optional

    :param y1: Lower edge of shaded area. Defaults to `ax.get_ylim()[0]`.
    :type y1: Union[float, list, numpy.ndarray], optional

    :param y2: Upper edge of shaded area. Defaults to `ax.get_ylim()[1]`.
    :type y2: Union[float, list, numpy.ndarray], optional

    :param color: Fill color
    :type color: color, optional

    :param opacity: Fill opacity (1=opaque; 0=invisible)
    :type opacity: float, optional

    :param label: Label to add to the legend
    :type label: str, optional
    """
    if ax is None:
        ax = plt.gca()
    ymin, ymax = ax.get_ylim()
    xmin, xmax = ax.get_xlim()
    y_lower = ymin if y1 is None else y1
    y_upper = ymax if y2 is None else y2

    if loc is None:
        loc = np.linspace(xmin, xmax, num=len(values))

    ax.fill_between(loc, y1=y_lower, y2=y_upper, where=values, color=color, alpha=opacity, label=label)

    # Omdat het gekleurde gebied misschien doorloopt tot de boven- en onderkanten van het plotgebied, wordt het plotgebied door matplotlib automatisch vergroot om dit te laten passen. Dit doen we ongedaan:
    ax.set_ylim(ymin, ymax)


def generate_color_from_string(s, matplotlib_color_map_name="rainbow", superprime=111, supermod=101, magicoffset=13):
    """Converts any string to a matplotlib color by applying a 'hash'.

    The default parameters have the special property that:
    - 'Found by DNV GL warning 1' is mapped to _yellow_.
    - 'Found by DNV GL warning 2' is mapped to _orange_.
    - 'Found by DNV GL warning 3' is mapped to _red_.
    - 'Found by DNV GL warning N' is mapped to _light green_.

    ---

    **Implementation:**

    String to integer:
        `i = (all bytes in s, casted as single integer)`
    specifically:
        `i = functools.reduce(lambda a, b: a*256 + b, map(ord, s))`

    Integer to rational ∈ [0,1):
        `r = ( ((i + magicoffset) * superprime) % supermod ) / supermod`

    Rational to color:
        `color = color_map(r)`

    :param s: String to convert
    :type s: str

    :param matplotlib_color_map_name: See [matplotlib docs](https://matplotlib.org/tutorials/colors/colormaps.html) for choosing a colormap.
    :type matplotlib_color_map_name: str, optional

    :param superprime: See implementation above.
    :type superprime: int, optional

    :param supermod: See implementation above.
    :type supermod: int, optional

    :param magicoffset: See implementation above.
    :type magicoffset: int, optional
    """

    # Quick fix

    poissonred = np.array([255, 126, 126, 255])/255.0
    dbblue = np.array([126, 206, 255, 255])/255.0
    pintayellow = np.array([255, 230, 69, 255])/255.0

    sl = s.lower()
    if sl.startswith("found by"):
        matches = []
        if "poisson" in sl:
            matches.append(poissonred)
        if "dbscan" in sl:
            matches.append(dbblue)
        if any(x in sl for x in ["dennis", "pinta", "paint"]):
            matches.append(pintayellow)
        if matches:
            return tuple(sum(matches) / len(matches))

    def str2int(s):
        if s is None or s == "":
            return 0
        return functools.reduce(lambda a, b: a*256 + b, map(ord, s))

    def hash(i):
        return ((i + magicoffset) * superprime) % supermod

    cmap = plt.cm.get_cmap(matplotlib_color_map_name)

    r = hash(str2int(s)) / supermod
    return cmap(r)


def legend_without_duplicate_labels(ax=None):
    """Same as `ax.legend()`, but ignores duplicate labels."""

    if ax is None:
        ax = plt.gca()
    handles, labels = ax.get_legend_handles_labels()
    ct = lambda h: tuple(h.get_facecolor()[0])
    unique = [(h, l) for i, (h, l) in enumerate(zip(handles, labels)) if l not in labels[:i] or ct(h) not in map(ct, handles[:i])]
    ax.legend(*zip(*unique))
<<<<<<< HEAD
=======


def save_figure_for_latex(filename, reset_size=True):
    """Slaat het laatste gebruikte `figure` (waar alle `Axes` in zitten) op als .pdf. De grootte van de figure wordt veranderd naar een standaardgrootte."""
    fig = plt.gcf()

    if reset_size:
        fig.set_size_inches((8, 5))
    if not filename.endswith(".pdf"):
        filename = filename + ".pdf"

    fig.savefig(filename)

    if "/" not in filename:
        filename = "/notebooks/" + filename
    print("Saved to "+filename)


def save_figure_for_google_slides(filename, reset_size=True, dpi=600):
    """Slaat het laatste gebruikte `figure` (waar alle `Axes` in zitten) op als .png. De grootte van de figure wordt veranderd naar een standaardgrootte."""
    fig = plt.gcf()

    if reset_size:
        fig.set_size_inches((8, 5))
    if not filename.endswith(".png"):
        filename = filename + ".png"

    fig.savefig(filename, dpi=dpi)

    if "/" not in filename:
        filename = "/notebooks/" + filename
    print("Saved to "+filename)
>>>>>>> 2be6f07b
<|MERGE_RESOLUTION|>--- conflicted
+++ resolved
@@ -154,58 +154,8 @@
         ax.set_xlabel("Time")
     ax.set_title("Circuit {0}, from {1} meter to {2} meter".format(circuit.circuitnr, round(partial_discharges[location_column][partial_discharges.index[0]], 1), round(partial_discharges[location_column][partial_discharges.index[-1]], 1)))
     ax.set_ylabel("Number of PDs")
-<<<<<<< HEAD
-'''
-def overlay_cable_config(circuit, ax=None, line_width=None,  joint_diff_colors=False, only_rmu=False,add_to_legend=False):   
-    """Draw colored lines for every object in the circuit cableconfig. Useful when the same axis was used to draw a location time scatter plot.
-    Tip: use `clusterizer.plot.legend_without_duplicate_labels(ax)` instead of `ax.legend()`.
-=======
-    if set_title:
-        ax.set_title("Circuit {0}".format(circuit.circuitnr))
->>>>>>> 2be6f07b
-
-    :param circuit: Circuit object containing warning series to plot
-    :type circuit: class:`clusterizer.circuit.MergedCircuit`
-
-<<<<<<< HEAD
-    :param ax: Axes to draw on. Defaults to `plt.gca()`
-    :type ax: class:`matplotlib.axes.Axes`, optional
-
-    :param line_width: Width of joint line. Defaults to 1% of circuit length.
-    :type line_width: float, optional
-
-    :param add_to_legend: Label joint colors?
-    :type add_to_legend: bool, optional
-    """
-    if ax is None:
-        ax = plt.gca()
-#    jointcolors = {'unknown': 'yellow', 'oil': 'orange', 'heat shrink': 'red', 'cold shrink': 'green'}
-        
-    
-    
-    cableconfig = circuit.cableconfig
-    type_col, length_col, cum_length_col = cableconfig.columns
-    
-    jointcolors = {}
-    rmu = cableconfig[cableconfig[type_col]=="RMU"]
-    joints = cableconfig[ cableconfig[type_col].str.startswith("Joint") ]
-    if(joint_diff_colors):
-        for joint in joints:
-            if(!joint[type_col] in jointcolors):
-                jointcolors.add()
-            ax.axvline(x=joint[cum_length_col], color=jointcolors[joint[type_col]], line_width=line_width if line_width!=None, label=joint[type_col] if add_to_legend)
-                
-    else:
-        for joint_loc in joints[cum_length_col]:
-            ax.axvline(x=joint_loc,color="red",line_width=line_width if line_width !=None)
-    for rmu_loc in rmu[cum_length_col]:
-        ax.axvline(x=rmu_loc,color="blue",line_width=line_width ifline_width !=None)
-    
-'''
-def overlay_warnings(circuit, ax=None, opacity=.2, line_width=None, add_to_legend=True):
-=======
+
 def overlay_warnings(circuit, ax=None, opacity=.3, line_width=None, add_to_legend=True):
->>>>>>> 2be6f07b
     """Draw colored lines for every warning in the circuit. Useful when the same axis was used to draw a location time scatter plot.
     Tip: use `clusterizer.plot.legend_without_duplicate_labels(ax)` instead of `ax.legend()`.
 
@@ -458,8 +408,7 @@
     ct = lambda h: tuple(h.get_facecolor()[0])
     unique = [(h, l) for i, (h, l) in enumerate(zip(handles, labels)) if l not in labels[:i] or ct(h) not in map(ct, handles[:i])]
     ax.legend(*zip(*unique))
-<<<<<<< HEAD
-=======
+
 
 
 def save_figure_for_latex(filename, reset_size=True):
@@ -491,5 +440,4 @@
 
     if "/" not in filename:
         filename = "/notebooks/" + filename
-    print("Saved to "+filename)
->>>>>>> 2be6f07b
+    print("Saved to "+filename)