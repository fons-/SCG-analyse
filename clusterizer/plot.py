--- conflicted
+++ resolved
@@ -35,11 +35,7 @@
     times = circuit.pd['Date/time (UTC)'][circuit.pd_occured]
     charges = circuit.pd['Charge (picocoulomb)'][circuit.pd_occured]
     if dot_size_to_charge_ratio is None:
-<<<<<<< HEAD
-        ax.scatter(x=locations, y=times, s=.01, c=dot_colors)
-=======
         ax.scatter(x=locations, y=times, s=0.1, c=dot_colors)
->>>>>>> 5f2b29a3
     else:
         ax.scatter(x=locations, y=times, s=charges/dot_size_to_charge_ratio, c=dot_colors, label="Circuit {0}".format(circuit.circuitnr))
     ax.set_xlabel("Location (m)")
@@ -83,25 +79,25 @@
 def draw_time_hist(circuit, partial_discharges=None, weigh_charges=False, ax=None, bins=None, sort=False, color='black'):
     """
     Draw a histogram, binning partial discharges along the time dimension.
-    
+
     :param circuit: Circuit object
     :type circuit: class:`clusterizer.circuit.MergedCircuit`
-    
+
     :param partial_discharges: The partial discharges to be used to make the histogram. When set to None, circuit.pd[circuit.pd_occured] is used as a default.
     :type partial_discharges: class:`pandas.core.frame.DataFrame`, optional
-    
+
     :param weigh_charges: When set to `True`, PD charges are accumulated. otherwise PD occurences are counted.
     :type weigh_charges: bool, optional
-    
-    :param ax: Axes to draw on. Defaults to `plt.gca()`
-    :type ax: class:`matplotlib.axes.Axes`, optional
-    
+
+    :param ax: Axes to draw on. Defaults to `plt.gca()`
+    :type ax: class:`matplotlib.axes.Axes`, optional
+
     :param bins: When set to `None` (the default value), uniformly spaced bins of 1 day are used. If `bins` is a sequence, it defines a monotonically increasing array of bin edges, including the rightmost edge, allowing for non-uniform bin widths.
     :type bins: Union[list,numpy.ndarray], optional
-    
+
     :param sort: Indicates if the histogram should be sorted according to number of PDs in each bin
     :type sort: bool, optional
-    
+
     :param color: Bar color
     :type color: color, optional
     """
@@ -112,17 +108,17 @@
     time_column, location_column, charge_column = circuit.pd.columns
     convert_times = lambda s: datetime.datetime.strptime(str(s), "%Y-%m-%d %H:%M:%S")
     times = partial_discharges[time_column].apply(convert_times)
-    if bins is None: 
+    if bins is None:
         start_time = times[times.index[0]]
         stop_time = times[times.index[-1]]
         bins = np.arange(start = start_time, stop = stop_time, step = datetime.timedelta(days=1))
     hist_weights = None
     if weigh_charges:
         hist_weights = partial_discharges[charge_column]
-        
+
     hist, bins = np.histogram(times, bins, weights=hist_weights)
     width = 1
-        
+
     if sort:
         hist = sorted(hist)
         center = np.arange(0, 100, 100/len(hist))
@@ -259,6 +255,6 @@
         loc = np.linspace(xmin, xmax, num=len(values))
 
     ax.fill_between(loc, y1=y_lower, y2=y_upper, where=values, color=color, alpha=opacity, label=label)
-    
+
     # Omdat het gekleurde gebied misschien doorloopt tot de boven- en onderkanten van het plotgebied, wordt het plotgebied door matplotlib automatisch vergroot om dit te laten passen. Dit doen we ongedaan:
     ax.set_ylim(ymin, ymax)