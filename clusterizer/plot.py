--- conflicted
+++ resolved
@@ -416,12 +416,7 @@
     ax.legend(*zip(*unique))
 
 
-<<<<<<< HEAD
-
-def save_figure_for_latex(filename, reset_size=True):
-=======
 def save_figure_for_latex(filename, reset_size=True, dpi=600):
->>>>>>> 12236f65
     """Slaat het laatste gebruikte `figure` (waar alle `Axes` in zitten) op als .pdf. De grootte van de figure wordt veranderd naar een standaardgrootte."""
     fig = plt.gcf()
 
